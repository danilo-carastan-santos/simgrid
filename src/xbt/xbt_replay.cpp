/* Copyright (c) 2010, 2012-2015, 2017. The SimGrid Team.
 * All rights reserved.                                                     */

/* This program is free software; you can redistribute it and/or modify it
 * under the terms of the license (GNU LGPL) which comes with this package. */

#include "xbt/ex.hpp"
#include "xbt/log.h"
#include "xbt/replay.hpp"

#include <boost/algorithm/string.hpp>

XBT_LOG_NEW_DEFAULT_SUBCATEGORY(replay,xbt,"Replay trace reader");

namespace simgrid {
namespace xbt {

std::ifstream* action_fs = nullptr;
std::unordered_map<std::string, action_fun> action_funs;

static void read_and_trim_line(std::ifstream* fs, std::string* line)
{
  do {
    std::getline(*fs, *line);
    boost::trim(*line);
  } while (!fs->eof() && (line->length() == 0 || line->front() == '#'));
  XBT_DEBUG("got from trace: %s", line->c_str());
}

class ReplayReader {
  std::ifstream* fs;
  std::string line;

public:
  explicit ReplayReader(const char* filename)
  {
    fs = new std::ifstream(filename, std::ifstream::in);
  }
  ~ReplayReader()
  {
    delete fs;
  }
  bool get(ReplayAction* action);
};

bool ReplayReader::get(ReplayAction* action)
{
  read_and_trim_line(fs, &line);

  boost::split(*action, line, boost::is_any_of(" \t"), boost::token_compress_on);
  return !fs->eof();
}

static ReplayAction* get_action(char* name)
{
  ReplayAction* action;

<<<<<<< HEAD
  char* lowername = str_tolower (action_name);
  if(xbt_dict_get_or_null(xbt_action_funs, lowername) == nullptr){// Do not replace existing actions
    xbt_dict_set(xbt_action_funs, lowername, (void*) function, nullptr);
  }
  xbt_free(lowername);
}
=======
  std::queue<ReplayAction*>* myqueue = nullptr;
  if (action_queues.find(std::string(name)) != action_queues.end())
    myqueue = action_queues.at(std::string(name));
  if (myqueue == nullptr || myqueue->empty()) { // Nothing stored for me. Read the file further
    // Read lines until I reach something for me (which breaks in loop body) or end of file reached
    while (true) {
      std::string action_line;
      read_and_trim_line(action_fs, &action_line);
      if (action_fs->eof())
        break;
      /* we cannot split in place here because we parse&store several lines for the colleagues... */
      action = new ReplayAction();
      boost::split(*action, action_line, boost::is_any_of(" \t"), boost::token_compress_on);
>>>>>>> 323124aa

      // if it's for me, I'm done
      std::string evtname = action->front();
      if (evtname.compare(name) == 0) {
        return action;
      } else {
        // Else, I have to store it for the relevant colleague
        std::queue<ReplayAction*>* otherqueue = nullptr;
        if (action_queues.find(evtname) != action_queues.end())
          otherqueue = action_queues.at(evtname);
        else { // Damn. Create the queue of that guy
          otherqueue = new std::queue<ReplayAction*>();
          action_queues.insert({evtname, otherqueue});
        }
        otherqueue->push(action);
      }
    }
    // end of file reached while searching in vain for more work
  } else {
    // Get something from my queue and return it
    action = myqueue->front();
    myqueue->pop();
    return action;
  }
  return nullptr;
}

static void handle_action(ReplayAction* action)
{
  XBT_DEBUG("%s replays a %s action", action->at(0).c_str(), action->at(1).c_str());
  char** c_action     = new char*[action->size() + 1];
  action_fun function = action_funs.at(action->at(1));
  int i               = 0;
  for (auto arg : *action) {
    c_action[i] = xbt_strdup(arg.c_str());
    i++;
  }
  c_action[i] = nullptr;
  try {
    function(c_action);
  } catch (xbt_ex& e) {
    for (unsigned int j = 0; j < action->size(); j++)
      xbt_free(c_action[j]);
    delete[] c_action;
    action->clear();
    xbt_die("Replay error:\n %s", e.what());
  }
  for (unsigned int j = 0; j < action->size(); j++)
    xbt_free(c_action[j]);
  delete[] c_action;
}

/**
 * \ingroup XBT_replay
 * \brief function used internally to actually run the replay

 * \param argc argc .
 * \param argv argv
 */
int replay_runner(int argc, char* argv[])
{
  if (simgrid::xbt::action_fs) { // A unique trace file
    while (true) {
      simgrid::xbt::ReplayAction* evt = simgrid::xbt::get_action(argv[0]);
      if (evt == nullptr)
        break;
      simgrid::xbt::handle_action(evt);
      delete evt;
    }
    if (action_queues.find(std::string(argv[0])) != action_queues.end()) {
      std::queue<ReplayAction*>* myqueue = action_queues.at(std::string(argv[0]));
      delete myqueue;
      action_queues.erase(std::string(argv[0]));
    }
  } else { // Should have got my trace file in argument
    simgrid::xbt::ReplayAction* evt = new simgrid::xbt::ReplayAction();
    xbt_assert(argc >= 2, "No '%s' agent function provided, no simulation-wide trace file provided, "
                          "and no process-wide trace file provided in deployment file. Aborting.",
               argv[0]);
    simgrid::xbt::ReplayReader* reader = new simgrid::xbt::ReplayReader(argv[1]);
    while (reader->get(evt)) {
      if (evt->front().compare(argv[0]) == 0) {
        simgrid::xbt::handle_action(evt);
      } else {
        XBT_WARN("Ignore trace element not for me");
      }
      evt->clear();
    }
    delete evt;
    delete reader;
  }
  return 0;
}
}
}

/**
 * \ingroup XBT_replay
 * \brief Registers a function to handle a kind of action
 *
 * Registers a function to handle a kind of action
 * This table is then used by \ref xbt_replay_action_runner
 *
 * The argument of the function is the line describing the action, fields separated by spaces.
 *
 * \param action_name the reference name of the action.
 * \param function prototype given by the type: void...(const char** action)
 */
void xbt_replay_action_register(const char* action_name, action_fun function)
{
  simgrid::xbt::action_funs.insert({std::string(action_name), function});
}<|MERGE_RESOLUTION|>--- conflicted
+++ resolved
@@ -55,14 +55,6 @@
 {
   ReplayAction* action;
 
-<<<<<<< HEAD
-  char* lowername = str_tolower (action_name);
-  if(xbt_dict_get_or_null(xbt_action_funs, lowername) == nullptr){// Do not replace existing actions
-    xbt_dict_set(xbt_action_funs, lowername, (void*) function, nullptr);
-  }
-  xbt_free(lowername);
-}
-=======
   std::queue<ReplayAction*>* myqueue = nullptr;
   if (action_queues.find(std::string(name)) != action_queues.end())
     myqueue = action_queues.at(std::string(name));
@@ -76,7 +68,6 @@
       /* we cannot split in place here because we parse&store several lines for the colleagues... */
       action = new ReplayAction();
       boost::split(*action, action_line, boost::is_any_of(" \t"), boost::token_compress_on);
->>>>>>> 323124aa
 
       // if it's for me, I'm done
       std::string evtname = action->front();
@@ -187,5 +178,5 @@
  */
 void xbt_replay_action_register(const char* action_name, action_fun function)
 {
-  simgrid::xbt::action_funs.insert({std::string(action_name), function});
+    simgrid::xbt::action_funs.insert({std::string(action_name), function});
 }