/* Copyright (c) 2004-2013. The SimGrid Team.
 * All rights reserved.                                                     */

/* This program is free software; you can redistribute it and/or modify it
 * under the terms of the license (GNU LGPL) which comes with this package. */

#include "surf_private.h"
#include "xbt/module.h"
#include "mc/mc.h"
#include "simix/smx_host_private.h"
#include "surf/surf_resource.h"
#include "xbt/xbt_os_thread.h"
#include "simgrid/sg_config.h"

#include <ctype.h>

XBT_LOG_NEW_CATEGORY(surf, "All SURF categories");
XBT_LOG_NEW_DEFAULT_SUBCATEGORY(surf_kernel, surf,
                                "Logging specific to SURF (kernel)");

/* Additional declarations for Windows portability. */

#ifndef MAX_DRIVE
#define MAX_DRIVE 26
#endif

#ifdef _XBT_WIN32
#include <windows.h>
static const char *disk_drives_letter_table[MAX_DRIVE] = {
  "A:\\",
  "B:\\",
  "C:\\",
  "D:\\",
  "E:\\",
  "F:\\",
  "G:\\",
  "H:\\",
  "I:\\",
  "J:\\",
  "K:\\",
  "L:\\",
  "M:\\",
  "N:\\",
  "O:\\",
  "P:\\",
  "Q:\\",
  "R:\\",
  "S:\\",
  "T:\\",
  "U:\\",
  "V:\\",
  "W:\\",
  "X:\\",
  "Y:\\",
  "Z:\\"
};
#endif                          /* #ifdef _XBT_WIN32 */

/*
 * Returns the initial path. On Windows the initial path is
 * the current directory for the current process in the other
 * case the function returns "./" that represents the current
 * directory on Unix/Linux platforms.
 */

const char *__surf_get_initial_path(void)
{

#ifdef _XBT_WIN32
  unsigned i;
  char current_directory[MAX_PATH + 1] = { 0 };
  unsigned int len = GetCurrentDirectory(MAX_PATH + 1, current_directory);
  char root[4] = { 0 };

  if (!len)
    return NULL;

  strncpy(root, current_directory, 3);

  for (i = 0; i < MAX_DRIVE; i++) {
    if (toupper(root[0]) == disk_drives_letter_table[i][0])
      return disk_drives_letter_table[i];
  }

  return NULL;
#else
  return "./";
#endif
}

/* The __surf_is_absolute_file_path() returns 1 if
 * file_path is a absolute file path, in the other
 * case the function returns 0.
 */
int __surf_is_absolute_file_path(const char *file_path)
{
#ifdef _XBT_WIN32
  WIN32_FIND_DATA wfd = { 0 };
  HANDLE hFile = FindFirstFile(file_path, &wfd);

  if (INVALID_HANDLE_VALUE == hFile)
    return 0;

  FindClose(hFile);
  return 1;
#else
  return (file_path[0] == '/');
#endif
}

double NOW = 0;

/* model_list_invoke contains only surf_workstation and surf_vm_workstation.
 * The callback functions of cpu_model and network_model will be called from
 * those of these workstation models. */
xbt_dynar_t model_list = NULL; /* for destroying all models correctly */
xbt_dynar_t model_list_invoke = NULL;  /* for invoking callbacks */
tmgr_history_t history = NULL;
lmm_system_t maxmin_system = NULL;
xbt_dynar_t surf_path = NULL;
xbt_dynar_t host_that_restart = NULL;
xbt_dict_t watched_hosts_lib;

/* Don't forget to update the option description in smx_config when you change this */
s_surf_model_description_t surf_network_model_description[] = {
  {"LV08",
   "Realistic network analytic model (slow-start modeled by multiplying latency by 10.4, bandwidth by .92; bottleneck sharing uses a payload of S=8775 for evaluating RTT). ",
   surf_network_model_init_LegrandVelho},
  {"Constant",
   "Simplistic network model where all communication take a constant time (one second). This model provides the lowest realism, but is (marginally) faster.",
   surf_network_model_init_Constant},
  {"SMPI",
   "Realistic network model specifically tailored for HPC settings (accurate modeling of slow start with correction factors on three intervals: < 1KiB, < 64 KiB, >= 64 KiB)",
   surf_network_model_init_SMPI},
  {"CM02",
   "Legacy network analytic model (Very similar to LV08, but without corrective factors. The timings of small messages are thus poorly modeled).",
   surf_network_model_init_CM02},
#ifdef HAVE_GTNETS
  {"GTNets",
   "Network pseudo-model using the GTNets simulator instead of an analytic model",
   surf_network_model_init_GTNETS},
#endif
#ifdef HAVE_NS3
  {"NS3",
   "Network pseudo-model using the NS3 tcp model instead of an analytic model",
  surf_network_model_init_NS3},
#endif
  {"Reno",
   "Model from Steven H. Low using lagrange_solve instead of lmm_solve (experts only; check the code for more info).",
   surf_network_model_init_Reno},
  {"Reno2",
   "Model from Steven H. Low using lagrange_solve instead of lmm_solve (experts only; check the code for more info).",
   surf_network_model_init_Reno2},
  {"Vegas",
   "Model from Steven H. Low using lagrange_solve instead of lmm_solve (experts only; check the code for more info).",
   surf_network_model_init_Vegas},
  {NULL, NULL, NULL}      /* this array must be NULL terminated */
};

s_surf_model_description_t surf_cpu_model_description[] = {
  {"Cas01",
   "Simplistic CPU model (time=size/power).",
   surf_cpu_model_init_Cas01},
  {NULL, NULL,  NULL}      /* this array must be NULL terminated */
};

s_surf_model_description_t surf_workstation_model_description[] = {
  {"default",
   "Default workstation model. Currently, CPU:Cas01 and network:LV08 (with cross traffic enabled)",
   surf_workstation_model_init_current_default},
  {"compound",
   "Workstation model that is automatically chosen if you change the network and CPU models",
   surf_workstation_model_init_compound},
  {"ptask_L07", "Workstation model somehow similar to Cas01+CM02 but allowing parallel tasks",
   surf_workstation_model_init_ptask_L07},
  {NULL, NULL, NULL}      /* this array must be NULL terminated */
};

s_surf_model_description_t surf_optimization_mode_description[] = {
  {"Lazy",
   "Lazy action management (partial invalidation in lmm + heap in action remaining).",
   NULL},
  {"TI",
   "Trace integration. Highly optimized mode when using availability traces (only available for the Cas01 CPU model for now).",
    NULL},
  {"Full",
   "Full update of remaining and variables. Slow but may be useful when debugging.",
   NULL},
  {NULL, NULL, NULL}      /* this array must be NULL terminated */
};

s_surf_model_description_t surf_storage_model_description[] = {
  {"default",
   "Simplistic storage model.",
   surf_storage_model_init_default},
  {NULL, NULL,  NULL}      /* this array must be NULL terminated */
};

/* ********************************************************************* */
/* TUTORIAL: New model                                                   */
s_surf_model_description_t surf_new_model_description[] = {
  {"default",
   "Tutorial model.",
   surf_new_model_init_default},
  {NULL, NULL,  NULL}      /* this array must be NULL terminated */
};
/* ********************************************************************* */

#ifdef CONTEXT_THREADS
static xbt_parmap_t surf_parmap = NULL; /* parallel map on models */
#endif

static double *surf_mins = NULL; /* return value of share_resources for each model */
static int surf_min_index;       /* current index in surf_mins */
static double min;               /* duration determined by surf_solve */

static void surf_share_resources(surf_model_t model);
static void surf_update_actions_state(surf_model_t model);

/** Displays the long description of all registered models, and quit */
void model_help(const char *category, s_surf_model_description_t * table)
{
  int i;
  printf("Long description of the %s models accepted by this simulator:\n",
         category);
  for (i = 0; table[i].name; i++)
    printf("  %s: %s\n", table[i].name, table[i].description);
}

int find_model_description(s_surf_model_description_t * table,
                           const char *name)
{
  int i;
  char *name_list = NULL;

  for (i = 0; table[i].name; i++)
    if (!strcmp(name, table[i].name)) {
      return i;
    }
  name_list = strdup(table[0].name);
  for (i = 1; table[i].name; i++) {
    name_list =
        xbt_realloc(name_list,
                    strlen(name_list) + strlen(table[i].name) + 3);
    strcat(name_list, ", ");
    strcat(name_list, table[i].name);
  }
  xbt_die("Model '%s' is invalid! Valid models are: %s.", name, name_list);
  return -1;
}

double generic_maxmin_share_resources(xbt_swag_t running_actions,
                                      size_t offset,
                                      lmm_system_t sys,
                                      void (*solve) (lmm_system_t))
{
  surf_action_t action = NULL;
  double min = -1;
  double value = -1;
#define VARIABLE(action) (*((lmm_variable_t*)(((char *) (action)) + (offset))))

  solve(sys);

  xbt_swag_foreach(action, running_actions) {
    value = lmm_variable_getvalue(VARIABLE(action));
    if ((value > 0) || (action->max_duration >= 0))
      break;
  }

  if (!action)
    return -1.0;

  if (value > 0) {
    if (action->remains > 0)
      min = action->remains / value;
    else
      min = 0.0;
    if ((action->max_duration >= 0) && (action->max_duration < min))
      min = action->max_duration;
  } else
    min = action->max_duration;


  for (action = xbt_swag_getNext(action, running_actions->offset);
       action;
       action = xbt_swag_getNext(action, running_actions->offset)) {
    value = lmm_variable_getvalue(VARIABLE(action));
    if (value > 0) {
      if (action->remains > 0)
        value = action->remains / value;
      else
        value = 0.0;
      if (value < min) {
        min = value;
        XBT_DEBUG("Updating min (value) with %p: %f", action, min);
      }
    }
    if ((action->max_duration >= 0) && (action->max_duration < min)) {
      min = action->max_duration;
      XBT_DEBUG("Updating min (duration) with %p: %f", action, min);
    }
  }
  XBT_DEBUG("min value : %f", min);

#undef VARIABLE
  return min;
}

double generic_share_resources_lazy(double now, surf_model_t model)
{
  surf_action_lmm_t action = NULL;
  double min = -1;
  double value;

  XBT_DEBUG
      ("Before share resources, the size of modified actions set is %d",
       xbt_swag_size(model->model_private->modified_set));

  lmm_solve(model->model_private->maxmin_system);

  XBT_DEBUG
      ("After share resources, The size of modified actions set is %d",
       xbt_swag_size(model->model_private->modified_set));

  while((action = xbt_swag_extract(model->model_private->modified_set))) {
    int max_dur_flag = 0;

    if (action->generic_action.state_set !=
        model->states.running_action_set)
      continue;

    /* bogus priority, skip it */
    if (action->generic_action.priority <= 0)
      continue;

    generic_update_action_remaining_lazy(action,now);

    min = -1;
    value = lmm_variable_getvalue(action->variable);
    if (value > 0) {
      if (action->generic_action.remains > 0) {
        value = action->generic_action.remains / value;
        min = now + value;
      } else {
        value = 0.0;
        min = now;
      }
    }

    if ((action->generic_action.max_duration != NO_MAX_DURATION)
        && (min == -1
            || action->generic_action.start +
            action->generic_action.max_duration < min)) {
      min = action->generic_action.start +
          action->generic_action.max_duration;
      max_dur_flag = 1;
    }

    XBT_DEBUG("Action(%p) Start %f Finish %f Max_duration %f", action,
        action->generic_action.start, now + value,
        action->generic_action.max_duration);

    if (min != -1) {
      surf_action_lmm_heap_remove(model->model_private->action_heap,action);
      surf_action_lmm_heap_insert(model->model_private->action_heap,action, min, max_dur_flag ? MAX_DURATION : NORMAL);
      XBT_DEBUG("Insert at heap action(%p) min %f now %f", action, min,
                now);
    } else DIE_IMPOSSIBLE;
  }

  //hereafter must have already the min value for this resource model
  if (xbt_heap_size(model->model_private->action_heap) > 0)
    min = xbt_heap_maxkey(model->model_private->action_heap) - now;
  else
    min = -1;

  XBT_DEBUG("The minimum with the HEAP %f", min);

  return min;
}
static XBT_INLINE void routing_asr_host_free(void *p)
{
  sg_routing_edge_t elm = p;
  free(elm->name);
  xbt_free(elm);
}

static XBT_INLINE void routing_asr_prop_free(void *p)
{
  xbt_dict_t elm = p;
  xbt_dict_free(&elm);
}

void sg_version(int *ver_major,int *ver_minor,int *ver_patch) {
  *ver_major = SIMGRID_VERSION_MAJOR;
  *ver_minor = SIMGRID_VERSION_MINOR;
  *ver_patch = SIMGRID_VERSION_PATCH;
}

void surf_init(int *argc, char **argv)
{
  XBT_DEBUG("Create all Libs");
  host_lib = xbt_lib_new();
  link_lib = xbt_lib_new();
  as_router_lib = xbt_lib_new();
  storage_lib = xbt_lib_new();
  storage_type_lib = xbt_lib_new();
  watched_hosts_lib = xbt_dict_new_homogeneous(NULL);

  XBT_DEBUG("Add routing levels");
  ROUTING_HOST_LEVEL = xbt_lib_add_level(host_lib,routing_asr_host_free);
  ROUTING_ASR_LEVEL  = xbt_lib_add_level(as_router_lib,routing_asr_host_free);
  ROUTING_PROP_ASR_LEVEL = xbt_lib_add_level(as_router_lib,routing_asr_prop_free);

  XBT_DEBUG("Add SURF levels");
  SURF_CPU_LEVEL = xbt_lib_add_level(host_lib,surf_resource_free);
  SURF_WKS_LEVEL = xbt_lib_add_level(host_lib,surf_resource_free);
  SURF_LINK_LEVEL = xbt_lib_add_level(link_lib,surf_resource_free);

  xbt_init(argc, argv);
  if (!model_list)
    model_list = xbt_dynar_new(sizeof(surf_model_private_t), NULL);
  if (!model_list_invoke)
    model_list_invoke = xbt_dynar_new(sizeof(surf_model_private_t), NULL);
  if (!history)
    history = tmgr_history_new();

#ifdef HAVE_TRACING
  TRACE_add_start_function(TRACE_surf_alloc);
  TRACE_add_end_function(TRACE_surf_release);
#endif

  sg_config_init(argc, argv);

  surf_action_init();
  if (MC_is_active())
    MC_memory_init();
}

#ifdef _XBT_WIN32
# define FILE_DELIM "\\"
#else
# define FILE_DELIM "/"         /* FIXME: move to better location */
#endif

FILE *surf_fopen(const char *name, const char *mode)
{
  unsigned int cpt;
  char *path_elm = NULL;
  char *buff;
  FILE *file = NULL;

  xbt_assert(name);

  if (__surf_is_absolute_file_path(name))       /* don't mess with absolute file names */
    return fopen(name, mode);

  /* search relative files in the path */
  xbt_dynar_foreach(surf_path, cpt, path_elm) {
    buff = bprintf("%s" FILE_DELIM "%s", path_elm, name);
    file = fopen(buff, mode);
    free(buff);

    if (file)
      return file;
  }
  return NULL;
}

void surf_exit(void)
{
  unsigned int iter;
  surf_model_t model = NULL;

#ifdef HAVE_TRACING
  TRACE_end();                  /* Just in case it was not called by the upper
                                 * layer (or there is no upper layer) */
#endif

  sg_config_finalize();

  xbt_dynar_foreach(model_list, iter, model)
      model->model_private->finalize(model);
  xbt_dynar_free(&model_list);

  xbt_dynar_free(&model_list_invoke);

  routing_exit();

  if (maxmin_system) {
    lmm_system_free(maxmin_system);
    maxmin_system = NULL;
  }
  if (history) {
    tmgr_history_free(history);
    history = NULL;
  }
  surf_action_exit();

#ifdef CONTEXT_THREADS
  xbt_parmap_destroy(surf_parmap);
  xbt_free(surf_mins);
  surf_mins = NULL;
#endif
  xbt_dynar_free(&host_that_restart);
  xbt_dynar_free(&surf_path);

  xbt_lib_free(&host_lib);
  xbt_lib_free(&link_lib);
  xbt_lib_free(&as_router_lib);
  xbt_lib_free(&storage_lib);
  xbt_lib_free(&storage_type_lib);

  xbt_dict_free(&watched_hosts_lib);

  tmgr_finalize();
  surf_parse_lex_destroy();
  surf_parse_free_callbacks();

  NOW = 0;                      /* Just in case the user plans to restart the simulation afterward */
}

void surf_presolve(void)
{
  double next_event_date = -1.0;
  tmgr_trace_event_t event = NULL;
  double value = -1.0;
  surf_resource_t resource = NULL;
  surf_model_t model = NULL;
  unsigned int iter;

  XBT_DEBUG
      ("First Run! Let's \"purge\" events and put models in the right state");
  while ((next_event_date = tmgr_history_next_date(history)) != -1.0) {
    if (next_event_date > NOW)
      break;
    while ((event =
            tmgr_history_get_next_event_leq(history, next_event_date,
                                            &value,
                                            (void **) &resource))) {
      if (value >= 0){
        resource->model->model_private->update_resource_state(resource,
                                                              event, value,
                                                              NOW);
      }
    }
  }

  /* FIXME: see what is check_update_action_state(). if necessary, use model_list_invoke. */
  xbt_dynar_foreach(model_list, iter, model)
      model->model_private->update_actions_state(model, NOW, 0.0);
}

double surf_solve(double max_date)
{
		  
  min = -1.0; /* duration */
  double next_event_date = -1.0;
  double model_next_action_end = -1.0;
  double value = -1.0;
  surf_resource_t resource = NULL;
  surf_model_t model = NULL;
  tmgr_trace_event_t event = NULL;
  unsigned int iter;

  if(!host_that_restart)
    host_that_restart = xbt_dynar_new(sizeof(char*), NULL);

  if (max_date != -1.0 && max_date != NOW) {
    min = max_date - NOW;
  }

  XBT_DEBUG("Looking for next action end for all models except NS3");

  if (surf_mins == NULL) {
    surf_mins = xbt_new(double, xbt_dynar_length(model_list_invoke));
  }
  surf_min_index = 0;

  /* sequential version */
  xbt_dynar_foreach(model_list_invoke, iter, model) {
    surf_share_resources(model);
  }
  unsigned i;
  for (i = 0; i < xbt_dynar_length(model_list_invoke); i++) {
    if ((min < 0.0 || surf_mins[i] < min)
        && surf_mins[i] >= 0.0) {
      min = surf_mins[i];
    }
  }

  XBT_DEBUG("Min for resources (remember that NS3 don't update that value) : %f", min);

  XBT_DEBUG("Looking for next trace event");

  do {
    XBT_DEBUG("Next TRACE event : %f", next_event_date);

    next_event_date = tmgr_history_next_date(history);

    if(surf_network_model->name && !strcmp(surf_network_model->name,"network NS3")){
      if(next_event_date!=-1.0 && min!=-1.0) {
        min = MIN(next_event_date - NOW, min);
      } else{
        min = MAX(next_event_date - NOW, min);
      }

      XBT_DEBUG("Run for network at most %f", min);
      // run until min or next flow
      model_next_action_end = surf_network_model->model_private->share_resources(surf_network_model, min);

      XBT_DEBUG("Min for network : %f", model_next_action_end);
      if(model_next_action_end>=0.0)
        min = model_next_action_end;
    }

    if (next_event_date < 0.0) {
      XBT_DEBUG("no next TRACE event. Stop searching for it");
      break;
    }

    if ((min == -1.0) || (next_event_date > NOW + min)) break;

    XBT_DEBUG("Updating models (min = %g, NOW = %g, next_event_date = %g)",min, NOW, next_event_date);
    while ((event =
            tmgr_history_get_next_event_leq(history, next_event_date,
                                            &value,
                                            (void **) &resource))) {
      if (resource->model->model_private->resource_used(resource) ||
          xbt_dict_get_or_null(watched_hosts_lib,resource->name)
          ) {
        min = next_event_date - NOW;
        XBT_DEBUG
            ("This event will modify model state. Next event set to %f",
             min);
      }
      /* update state of model_obj according to new value. Does not touch lmm.
         It will be modified if needed when updating actions */
      XBT_DEBUG("Calling update_resource_state for resource %s with min %f",
             resource->name, min);

      resource->model->model_private->update_resource_state(resource,
                                                            event, value,
                                                            next_event_date);
    }
  } while (1);

  /* FIXME: Moved this test to here to avoid stopping simulation if there are actions running on cpus and all cpus are with availability = 0.
   * This may cause an infinite loop if one cpu has a trace with periodicity = 0 and the other a trace with periodicity > 0.
   * The options are: all traces with same periodicity(0 or >0) or we need to change the way how the events are managed */
  if (min == -1.0) {
  XBT_DEBUG("No next event at all. Bail out now.");
    return -1.0;
  }

  XBT_DEBUG("Duration set to %f", min);

  NOW = NOW + min;
  /* FIXME: model_list or model_list_invoke? revisit here later */
  /* sequential version */
  xbt_dynar_foreach(model_list, iter, model) {
    surf_update_actions_state(model);
  }

#ifdef HAVE_TRACING
  TRACE_paje_dump_buffer (0);
#endif

  return min;
}

XBT_INLINE double surf_get_clock(void)
{
  return NOW;
}

static void surf_share_resources(surf_model_t model)
{
  double next_action_end = -1.0;
  int i = __sync_fetch_and_add(&surf_min_index, 1);
  if (strcmp(model->name,"network NS3")) {
    XBT_DEBUG("Running for Resource [%s]", model->name);
    next_action_end = model->model_private->share_resources(model, NOW);
    XBT_DEBUG("Resource [%s] : next action end = %f",
        model->name, next_action_end);
  }
  surf_mins[i] = next_action_end;
}

static void surf_update_actions_state(surf_model_t model)
{
  model->model_private->update_actions_state(model, NOW, min);
}
<<<<<<< HEAD

/* This function is a pimple that we ought to fix. But it won't be easy.
 *
 * The surf_solve() function does properly return the set of actions that changed.
 * Instead, each model change a global data, and then the caller of surf_solve must
 * pick into these sets of action_failed and action_done.
 *
 * This was not clean but ok as long as we didn't had to restart the processes when the resource comes back up.
 * We worked by putting sentinel actions on every resources we are interested in,
 * so that surf informs us if/when the corresponding resource fails.
 *
 * But this does not work to get Simix informed of when a resource comes back up, and this is where this pimple comes.
 * We have a set of resources that are currently down and for which simix needs to know when it comes back up.
 * And the current function is called *at every simulation step* to sweep over that set, searching for a resource
 * that was turned back up in the meanwhile. This is UGLY and slow.
 *
 * The proper solution would be to not rely on globals for the action_failed and action_done swags.
 * They must be passed as parameter by the caller (the handling of these actions in simix may let you
 * think that these two sets can be merged, but their handling in SimDag induce the contrary unless this
 * simdag code can check by itself whether the action is done of failed -- seems very doable, but yet more
 * cleanup to do).
 *
 * Once surf_solve() is passed the set of actions that changed, you want to add a new set of resources back up
 * as parameter to this function. You also want to add a boolean field "restart_watched" to each resource, and
 * make sure that whenever a resource with this field enabled comes back up, it's added to that set so that Simix
 * sees it and react accordingly. This would kill that need for surf to call simix.
 *
 */

static void remove_watched_host(void *key)
{
  xbt_dict_remove(watched_hosts_lib, *(char**)key);
}

void surf_watched_hosts(void)
{
  char *key;
  void *host;
  xbt_dict_cursor_t cursor;
  xbt_dynar_t hosts = xbt_dynar_new(sizeof(char*), NULL);

  XBT_DEBUG("Check for host SURF_RESOURCE_ON on watched_hosts_lib");
  xbt_dict_foreach(watched_hosts_lib,cursor,key,host)
  {
    if(SIMIX_host_get_state(host) == SURF_RESOURCE_ON){
      XBT_INFO("Restart processes on host: %s",SIMIX_host_get_name(host));
      SIMIX_host_autorestart(host);
      xbt_dynar_push_as(hosts, char*, key);
    }
    else
      XBT_DEBUG("See SURF_RESOURCE_OFF on host: %s",key);
  }
  xbt_dynar_map(hosts, remove_watched_host);
  xbt_dynar_free(&hosts);
}
=======
>>>>>>> 045db165
<|MERGE_RESOLUTION|>--- conflicted
+++ resolved
@@ -691,61 +691,3 @@
 {
   model->model_private->update_actions_state(model, NOW, min);
 }
-<<<<<<< HEAD
-
-/* This function is a pimple that we ought to fix. But it won't be easy.
- *
- * The surf_solve() function does properly return the set of actions that changed.
- * Instead, each model change a global data, and then the caller of surf_solve must
- * pick into these sets of action_failed and action_done.
- *
- * This was not clean but ok as long as we didn't had to restart the processes when the resource comes back up.
- * We worked by putting sentinel actions on every resources we are interested in,
- * so that surf informs us if/when the corresponding resource fails.
- *
- * But this does not work to get Simix informed of when a resource comes back up, and this is where this pimple comes.
- * We have a set of resources that are currently down and for which simix needs to know when it comes back up.
- * And the current function is called *at every simulation step* to sweep over that set, searching for a resource
- * that was turned back up in the meanwhile. This is UGLY and slow.
- *
- * The proper solution would be to not rely on globals for the action_failed and action_done swags.
- * They must be passed as parameter by the caller (the handling of these actions in simix may let you
- * think that these two sets can be merged, but their handling in SimDag induce the contrary unless this
- * simdag code can check by itself whether the action is done of failed -- seems very doable, but yet more
- * cleanup to do).
- *
- * Once surf_solve() is passed the set of actions that changed, you want to add a new set of resources back up
- * as parameter to this function. You also want to add a boolean field "restart_watched" to each resource, and
- * make sure that whenever a resource with this field enabled comes back up, it's added to that set so that Simix
- * sees it and react accordingly. This would kill that need for surf to call simix.
- *
- */
-
-static void remove_watched_host(void *key)
-{
-  xbt_dict_remove(watched_hosts_lib, *(char**)key);
-}
-
-void surf_watched_hosts(void)
-{
-  char *key;
-  void *host;
-  xbt_dict_cursor_t cursor;
-  xbt_dynar_t hosts = xbt_dynar_new(sizeof(char*), NULL);
-
-  XBT_DEBUG("Check for host SURF_RESOURCE_ON on watched_hosts_lib");
-  xbt_dict_foreach(watched_hosts_lib,cursor,key,host)
-  {
-    if(SIMIX_host_get_state(host) == SURF_RESOURCE_ON){
-      XBT_INFO("Restart processes on host: %s",SIMIX_host_get_name(host));
-      SIMIX_host_autorestart(host);
-      xbt_dynar_push_as(hosts, char*, key);
-    }
-    else
-      XBT_DEBUG("See SURF_RESOURCE_OFF on host: %s",key);
-  }
-  xbt_dynar_map(hosts, remove_watched_host);
-  xbt_dynar_free(&hosts);
-}
-=======
->>>>>>> 045db165
