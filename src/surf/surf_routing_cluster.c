--- conflicted
+++ resolved
@@ -114,117 +114,14 @@
         current = new_xbt_graph_node(graph, link_name, nodes);
         new_xbt_graph_edge(graph, previous, current, edges);
 
-<<<<<<< HEAD
-			  }
-		  }
-  }
-=======
         if (((as_cluster_t) rc)->backbone) {
           new_xbt_graph_edge(graph, current, backboneNode, edges);
         } else {
           new_xbt_graph_edge(graph, current, routerNode, edges);
         }
-
-      }
-/*
-      if (((as_cluster_t) rc)->backbone) {
-        char *link_name =
-          ((surf_resource_t) ((as_cluster_t) rc)->backbone)->name;
-
-        current = new_xbt_graph_node(graph, link_name, nodes);
-        new_xbt_graph_edge(graph, previous, current, edges);
-        previous = current;
-
-        revCurrent = new_xbt_graph_node(graph, link_name, nodes);
-        new_xbt_graph_edge(graph, revCurrent, revPrevious, edges);
-        revPrevious = revCurrent;
-      } else {
-        info = xbt_dynar_get_as(rc->link_up_down_list, dst->id,
-                                s_surf_parsing_link_up_down_t);
-
-        if (info.link_up) {     // link up
-          char *link_name = ((surf_resource_t) info.link_up)->name;
-          current = new_xbt_graph_node(graph, link_name, nodes);
-          new_xbt_graph_edge(graph, previous, current, edges);
-          previous = current;
-        } else if (info.link_down) {    // link down
-          char *link_name = ((surf_resource_t) info.link_down)->name;
-          revCurrent = new_xbt_graph_node(graph, link_name, nodes);
-          new_xbt_graph_edge(graph, revCurrent, revPrevious, edges);
-          revPrevious = revCurrent;
-        }
-      }
-*/
     }
   }
-/*
-  if(rc->)
-    for (isrc = 0; isrc < table_size; isrc++) {
-      src = xbt_dynar_get_as(rc->index_network_elm, isrc, sg_routing_edge_t);
 
-      previous = new_xbt_graph_node(graph, src->name, nodes);
-      revPrevious = new_xbt_graph_node(graph, src->name, nodes);
-
-      for (idst = isrc + 1; idst < table_size; idst++) {
-        dst = xbt_dynar_get_as(rc->index_network_elm, idst, sg_routing_edge_t);
-
-        s_surf_parsing_link_up_down_t info;
-
-        if (src->rc_type != SURF_NETWORK_ELEMENT_ROUTER) {        // No specific link for router
-          info =
-            xbt_dynar_get_as(rc->link_up_down_list, src->id,
-                             s_surf_parsing_link_up_down_t);
-
-          if (info.link_up) {     // link up
-            char *link_name = ((surf_resource_t) info.link_up)->name;
-            current = new_xbt_graph_node(graph, link_name, nodes);
-            new_xbt_graph_edge(graph, previous, current, edges);
-            previous = current;
-          } else if (info.link_down) {    // link down
-            char *link_name = ((surf_resource_t) info.link_down)->name;
-            revCurrent = new_xbt_graph_node(graph, link_name, nodes);
-            new_xbt_graph_edge(graph, revCurrent, revPrevious, edges);
-            revPrevious = revCurrent;
-          }
-        }
-
-
-
-        if (((as_cluster_t) rc)->backbone) {
-          char *link_name =
-            ((surf_resource_t) ((as_cluster_t) rc)->backbone)->name;
-
-          current = new_xbt_graph_node(graph, link_name, nodes);
-          new_xbt_graph_edge(graph, previous, current, edges);
-          previous = current;
-
-          revCurrent = new_xbt_graph_node(graph, link_name, nodes);
-          new_xbt_graph_edge(graph, revCurrent, revPrevious, edges);
-          revPrevious = revCurrent;
-        }
-
-        if (dst->rc_type != SURF_NETWORK_ELEMENT_ROUTER) {        // No specific link for router
-          info =
-            xbt_dynar_get_as(rc->link_up_down_list, dst->id,
-                             s_surf_parsing_link_up_down_t);
-
-          if (info.link_up) {     // link up
-            char *link_name = ((surf_resource_t) info.link_up)->name;
-            current = new_xbt_graph_node(graph, link_name, nodes);
-            new_xbt_graph_edge(graph, previous, current, edges);
-            previous = current;
-          } else if (info.link_down) {    // link down
-            char *link_name = ((surf_resource_t) info.link_down)->name;
-            revCurrent = new_xbt_graph_node(graph, link_name, nodes);
-            new_xbt_graph_edge(graph, revCurrent, revPrevious, edges);
-            revPrevious = revCurrent;
-          }
-        }
-
-      }
-    }
-*/
->>>>>>> f632a205
 }
 
 static void model_cluster_finalize(AS_t as)
