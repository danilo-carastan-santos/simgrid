--- conflicted
+++ resolved
@@ -518,7 +518,6 @@
   smpi_global_destroy();
 }
 
-<<<<<<< HEAD
 int smpi_rank_of_smx_process(smx_actor_t process)
 {
   if(process == nullptr){
@@ -526,7 +525,8 @@
   }else{
     return process->pid - 1;
   }
-=======
+}
+
 void smpi_mpi_init() {
   if(smpi_init_sleep > 0) 
     simcall_process_sleep(smpi_init_sleep);
@@ -550,5 +550,4 @@
     time = SIMIX_get_clock();
   }
   return time;
->>>>>>> 323124aa
-}
+}
