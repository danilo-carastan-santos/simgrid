/* Copyright (c) 2007-2015. The SimGrid Team.
 * All rights reserved.                                                     */

/* This program is free software; you can redistribute it and/or modify it
 * under the terms of the license (GNU LGPL) which comes with this package. */

#include "private.h"
#include "private.hpp"
#include "smpi_mpi_dt_private.h"
#include "mc/mc.h"
#include "src/mc/mc_record.h"
#include "xbt/replay.h"
#include "surf/surf.h"
#include "src/simix/smx_private.h"
#include "simgrid/sg_config.h"
#include "src/mc/mc_replay.h"
#include "src/msg/msg_private.h"
#include "src/kernel/activity/SynchroComm.hpp"

#include <float.h> /* DBL_MAX */
#include <fstream>
#include <map>
#include <stdint.h>
#include <stdio.h>
#include <stdlib.h>
#include <string>
#include <vector>

XBT_LOG_NEW_DEFAULT_SUBCATEGORY(smpi_kernel, smpi, "Logging specific to SMPI (kernel)");
#include <boost/tokenizer.hpp>
#include <boost/algorithm/string.hpp> /* trim_right / trim_left */

#if HAVE_PAPI
#include "papi.h"
const char* papi_default_config_name = "default";

struct papi_process_data {
  papi_counter_t counter_data;
  int event_set;
};

#endif
std::unordered_map<std::string, double> location2speedup;

typedef struct s_smpi_process_data {
  double simulated;
  int *argc;
  char ***argv;
  smx_mailbox_t mailbox;
  smx_mailbox_t mailbox_small;
  xbt_mutex_t mailboxes_mutex;
  xbt_os_timer_t timer;
  MPI_Comm comm_self;
  MPI_Comm comm_intra;
  MPI_Comm* comm_world;
  void *data;                   /* user data */
  int index;
  char state;
  int sampling;                 /* inside an SMPI_SAMPLE_ block? */
  char* instance_id;
  bool replaying;                /* is the process replaying a trace */
<<<<<<< HEAD
  xbt_bar_t finalization_barrier;
  smx_mailbox_t mailbox_migration; //Mailbox to receive process data on migration.
=======
  msg_bar_t finalization_barrier;
>>>>>>> 185e5aa8
  int return_value;
  smpi_trace_call_location_t trace_call_loc;
#if HAVE_PAPI
  /** Contains hardware data as read by PAPI **/
  int papi_event_set;
  papi_counter_t papi_counter_data;
#endif
} s_smpi_process_data_t;

static smpi_process_data_t *process_data = nullptr;
int process_count = 0;
int smpi_universe_size = 0;
int* index_to_process_data = nullptr;
extern double smpi_total_benched_time;
extern xbt_dict_t smpi_type_keyvals;
extern xbt_dict_t smpi_comm_keyvals;
xbt_os_timer_t global_timer;
MPI_Comm MPI_COMM_WORLD = MPI_COMM_UNINITIALIZED;
MPI_Errhandler *MPI_ERRORS_RETURN = nullptr;
MPI_Errhandler *MPI_ERRORS_ARE_FATAL = nullptr;
MPI_Errhandler *MPI_ERRHANDLER_NULL = nullptr;

#define MAILBOX_NAME_MAXLEN (5 + sizeof(int) * 2 + 1)

static char *get_mailbox_name(char *str, int index)
{
  snprintf(str, MAILBOX_NAME_MAXLEN, "SMPI-%0*x", static_cast<int> (sizeof(int) * 2), index);
  return str;
}

static char *get_mailbox_name_small(char *str, int index)
{
  snprintf(str, MAILBOX_NAME_MAXLEN, "small%0*x", static_cast<int> (sizeof(int) * 2), index);
  return str;
}

static char *get_mailbox_name_migration(char *str, int index)
{
  snprintf(str, MAILBOX_NAME_MAXLEN, "mig-%0*x", static_cast<int> (sizeof(int) * 2), index);
  return str;
}

void smpi_process_init(int *argc, char ***argv)
{

  if (process_data == nullptr){
    printf("SimGrid was not initialized properly before entering MPI_Init. Aborting, please check compilation process and use smpirun\n");
    exit(1);
  }
  if (argc != nullptr && argv != nullptr) {
    smx_actor_t proc = SIMIX_process_self();
    proc->context->set_cleanup(&MSG_process_cleanup_from_SIMIX);
    char* instance_id = (*argv)[1];
    int rank = xbt_str_parse_int((*argv)[2], "Invalid rank: %s");
    int index = smpi_process_index_of_smx_process(proc);

    if(index_to_process_data == nullptr){
      index_to_process_data=static_cast<int*>(xbt_malloc(SIMIX_process_count()*sizeof(int)));
    }

    if(smpi_privatize_global_variables){
      /* Now using segment index of the process  */
      index = proc->segment_index;
      /* Done at the process's creation */
      SMPI_switch_data_segment(index);
    }

    MPI_Comm* temp_comm_world;
    msg_bar_t temp_bar;
    smpi_deployment_register_process(instance_id, rank, index, &temp_comm_world, &temp_bar);
    smpi_process_data_t data = smpi_process_remote_data(index);
    data->comm_world         = temp_comm_world;
    if(temp_bar != nullptr) 
      data->finalization_barrier = temp_bar;
    data->index       = index;
    data->instance_id = instance_id;
    data->replaying   = false;

    simdata_process_t simdata = static_cast<simdata_process_t>(simcall_process_get_data(proc));
    simdata->data             = data;

    if (*argc > 3) {
      memmove(&(*argv)[0], &(*argv)[2], sizeof(char *) * (*argc - 2));
      (*argv)[(*argc) - 1] = nullptr;
      (*argv)[(*argc) - 2] = nullptr;
    }
    (*argc)-=2;
    data->argc = argc;
    data->argv = argv;
    // set the process attached to the mailbox
    simcall_mbox_set_receiver(data->mailbox_small, proc);
    //Set the receiver for migrated data.
    simcall_mbox_set_receiver(data->mailbox_migration, proc);
    XBT_DEBUG("<%d> New process in the game: %p", index, proc);
  }
  xbt_assert(smpi_process_data(),
      "smpi_process_data() returned nullptr. You probably gave a nullptr parameter to MPI_Init. "
      "Although it's required by MPI-2, this is currently not supported by SMPI.");
}

void smpi_process_destroy()
{
  int index = smpi_process_index();
  if(smpi_privatize_global_variables){
    smpi_switch_data_segment(index);
  }
  process_data[index_to_process_data[index]]->state = SMPI_FINALIZED;
  XBT_DEBUG("<%d> Process left the game", index);
}

/** @brief Prepares the current process for termination. */
void smpi_process_finalize()
{
    // This leads to an explosion of the search graph which cannot be reduced:
    if(MC_is_active() || MC_record_replay_is_active())
      return;

    int index = smpi_process_index();
    // wait for all pending asynchronous comms to finish
    MSG_barrier_wait(process_data[index_to_process_data[index]]->finalization_barrier);
}

/** @brief Check if a process is finalized */
int smpi_process_finalized()
{
  int index = smpi_process_index();
    if (index != MPI_UNDEFINED)
      return (process_data[index_to_process_data[index]]->state == SMPI_FINALIZED);
    else
      return 0;
}

/** @brief Check if a process is initialized */
int smpi_process_initialized()
{
  if (index_to_process_data == nullptr){
    return false;
  } else{
    int index = smpi_process_index();
    return ((index != MPI_UNDEFINED) && (process_data[index_to_process_data[index]]->state == SMPI_INITIALIZED));
  }
}

/** @brief Mark a process as initialized (=MPI_Init called) */
void smpi_process_mark_as_initialized()
{
  int index = smpi_process_index();
  if ((index != MPI_UNDEFINED) && (process_data[index_to_process_data[index]]->state != SMPI_FINALIZED))
    process_data[index_to_process_data[index]]->state = SMPI_INITIALIZED;
}

void smpi_process_set_replaying(bool value){
  int index = smpi_process_index();
  if ((index != MPI_UNDEFINED) && (process_data[index_to_process_data[index]]->state != SMPI_FINALIZED))
    process_data[index_to_process_data[index]]->replaying = value;
}

bool smpi_process_get_replaying(){
  int index = smpi_process_index();
  if (index != MPI_UNDEFINED)
    return process_data[index_to_process_data[index]]->replaying;
  else return (_xbt_replay_is_active() != 0);
}

int smpi_global_size()
{
  char *value = getenv("SMPI_GLOBAL_SIZE");
  xbt_assert(value,"Please set env var SMPI_GLOBAL_SIZE to the expected number of processes.");

  return xbt_str_parse_int(value, "SMPI_GLOBAL_SIZE contains a non-numerical value: %s");
}

smpi_process_data_t smpi_process_data()
{
  simdata_process_t simdata = static_cast<simdata_process_t>(SIMIX_process_self_get_data());
  return static_cast<smpi_process_data_t>(simdata->data);
}

smpi_process_data_t smpi_process_remote_data(int index)
{
  return process_data[index_to_process_data[index]];
}

void smpi_process_set_user_data(void *data)
{
  smpi_process_data_t process_data = smpi_process_data();
  process_data->data = data;
}

void *smpi_process_get_user_data()
{
  smpi_process_data_t process_data = smpi_process_data();
  return process_data->data;
}

int smpi_process_count()
{
  return process_count;
}

/**
 * \brief Returns a structure that stores the location (filename + linenumber)
 *        of the last calls to MPI_* functions.
 *
 * \see smpi_trace_set_call_location
 */
smpi_trace_call_location_t* smpi_process_get_call_location()
{
  smpi_process_data_t process_data = smpi_process_data();
  return &process_data->trace_call_loc;
}

int smpi_process_index()
{
  smpi_process_data_t data = smpi_process_data();
  //return -1 if not initialized
  return data != nullptr ? data->index : MPI_UNDEFINED;
}

MPI_Comm smpi_process_comm_world()
{
  smpi_process_data_t data = smpi_process_data();
  //return MPI_COMM_NULL if not initialized
  return data != nullptr ? *data->comm_world : MPI_COMM_NULL;
}

smx_mailbox_t smpi_process_mailbox()
{
  smpi_process_data_t data = smpi_process_data();
  return data->mailbox;
}

smx_mailbox_t smpi_process_mailbox_small()
{
  smpi_process_data_t data = smpi_process_data();
  return data->mailbox_small;
}

smx_mailbox_t smpi_process_mailbox_migration()
{
  smpi_process_data_t data = smpi_process_data();
  return data->mailbox_migration;
}

xbt_mutex_t smpi_process_mailboxes_mutex()
{
  smpi_process_data_t data = smpi_process_data();
  return data->mailboxes_mutex;
}

smx_mailbox_t smpi_process_remote_mailbox(int index)
{
  smpi_process_data_t data = smpi_process_remote_data(index);
  return data->mailbox;
}

smx_mailbox_t smpi_process_remote_mailbox_small(int index)
{
  smpi_process_data_t data = smpi_process_remote_data(index);
  return data->mailbox_small;
}

smx_mailbox_t smpi_process_remote_mailbox_migration(int index)
{
  smpi_process_data_t data = smpi_process_remote_data(index);
  return data->mailbox_migration;
}

xbt_mutex_t smpi_process_remote_mailboxes_mutex(int index)
{
  smpi_process_data_t data = smpi_process_remote_data(index);
  return data->mailboxes_mutex;
}

#if HAVE_PAPI
int smpi_process_papi_event_set(void)
{
  smpi_process_data_t data = smpi_process_data();
  return data->papi_event_set;
}

papi_counter_t& smpi_process_papi_counters(void)
{
  smpi_process_data_t data = smpi_process_data();
  return data->papi_counter_data;
}
#endif

xbt_os_timer_t smpi_process_timer()
{
  smpi_process_data_t data = smpi_process_data();
  return data->timer;
}

void smpi_process_simulated_start()
{
  smpi_process_data_t data = smpi_process_data();
  data->simulated = SIMIX_get_clock();
}

double smpi_process_simulated_elapsed()
{
  smpi_process_data_t data = smpi_process_data();
  return SIMIX_get_clock() - data->simulated;
}

MPI_Comm smpi_process_comm_self()
{
  smpi_process_data_t data = smpi_process_data();
  if(data->comm_self==MPI_COMM_NULL){
    MPI_Group group = smpi_group_new(1);
    data->comm_self = smpi_comm_new(group, nullptr);
    smpi_group_set_mapping(group, smpi_process_index(), 0);
  }

  return data->comm_self;
}

MPI_Comm smpi_process_get_comm_intra()
{
  smpi_process_data_t data = smpi_process_data();
  return data->comm_intra;
}

void smpi_process_set_comm_intra(MPI_Comm comm)
{
  smpi_process_data_t data = smpi_process_data();
  data->comm_intra = comm;
}

void smpi_process_set_sampling(int s)
{
  smpi_process_data_t data = smpi_process_data();
  data->sampling = s;
}

int smpi_process_get_sampling()
{
  smpi_process_data_t data = smpi_process_data();
  return data->sampling;
}

void print_request(const char *message, MPI_Request request)
{
  XBT_VERB("%s  request %p  [buf = %p, size = %zu, src = %d, dst = %d, tag = %d, flags = %x]",
       message, request, request->buf, request->size, request->src, request->dst, request->tag, request->flags);
}

void smpi_comm_copy_buffer_callback(smx_activity_t synchro, void *buff, size_t buff_size)
{
  XBT_DEBUG("Copy the data over");
  void* tmpbuff=buff;
  simgrid::kernel::activity::Comm *comm = dynamic_cast<simgrid::kernel::activity::Comm*>(synchro);

  if((smpi_privatize_global_variables) && (static_cast<char*>(buff) >= smpi_start_data_exe)
      && (static_cast<char*>(buff) < smpi_start_data_exe + smpi_size_data_exe )
    ){
       XBT_DEBUG("Privatization : We are copying from a zone inside global memory... Saving data to temp buffer !");


       smpi_switch_data_segment((static_cast<smpi_process_data_t>((static_cast<simdata_process_t>(SIMIX_process_get_data(comm->src_proc))->data))->index));
       tmpbuff = static_cast<void*>(xbt_malloc(buff_size));
       memcpy(tmpbuff, buff, buff_size);
  }

  if((smpi_privatize_global_variables) && ((char*)comm->dst_buff >= smpi_start_data_exe)
      && ((char*)comm->dst_buff < smpi_start_data_exe + smpi_size_data_exe )){
       XBT_DEBUG("Privatization : We are copying to a zone inside global memory - Switch data segment");
       smpi_switch_data_segment((static_cast<smpi_process_data_t>((static_cast<simdata_process_t>(SIMIX_process_get_data(comm->dst_proc))->data))->index));
  }

  memcpy(comm->dst_buff, tmpbuff, buff_size);
  if (comm->detached) {
    // if this is a detached send, the source buffer was duplicated by SMPI
    // sender to make the original buffer available to the application ASAP
    xbt_free(buff);
    //It seems that the request is used after the call there this should be free somewhere else but where???
    //xbt_free(comm->comm.src_data);// inside SMPI the request is kept inside the user data and should be free
    comm->src_buff = nullptr;
  }

  if(tmpbuff!=buff)xbt_free(tmpbuff);
}

void smpi_comm_null_copy_buffer_callback(smx_activity_t comm, void *buff, size_t buff_size)
{
  return;
}

static void smpi_check_options(){
  //check correctness of MPI parameters

   xbt_assert(xbt_cfg_get_int("smpi/async-small-thresh") <= xbt_cfg_get_int("smpi/send-is-detached-thresh"));

   if (xbt_cfg_is_default_value("smpi/host-speed")) {
     XBT_INFO("You did not set the power of the host running the simulation.  "
              "The timings will certainly not be accurate.  "
              "Use the option \"--cfg=smpi/host-speed:<flops>\" to set its value."
              "Check http://simgrid.org/simgrid/latest/doc/options.html#options_smpi_bench for more information.");
   }

   xbt_assert(xbt_cfg_get_double("smpi/cpu-threshold") >=0,
       "The 'smpi/cpu-threshold' option cannot have negative values [anymore]. If you want to discard "
       "the simulation of any computation, please use 'smpi/simulate-computation:no' instead.");
}

int smpi_enabled() {
  return process_data != nullptr;
}

void smpi_global_init()
{
  int i;
  MPI_Group group;
  char name[MAILBOX_NAME_MAXLEN];
  int smpirun=0;

  if (!MC_is_active()) {
    global_timer = xbt_os_timer_new();
    xbt_os_walltimer_start(global_timer);
  }

  if (xbt_cfg_get_string("smpi/comp-adjustment-file")[0] != '\0') { 
    std::string filename {xbt_cfg_get_string("smpi/comp-adjustment-file")};
    std::ifstream fstream(filename);
    if (!fstream.is_open()) {
      xbt_die("Could not open file %s. Does it exist?", filename.c_str());
    }

    std::string line;
    typedef boost::tokenizer< boost::escaped_list_separator<char>> Tokenizer;
    std::getline(fstream, line); // Skip the header line
    while (std::getline(fstream, line)) {
      Tokenizer tok(line);
      Tokenizer::iterator it  = tok.begin();
      Tokenizer::iterator end = std::next(tok.begin());

      std::string location = *it;
      boost::trim(location);
      location2speedup.insert(std::pair<std::string, double>(location, std::stod(*end)));
    }
  }

#if HAVE_PAPI
  // This map holds for each computation unit (such as "default" or "process1" etc.)
  // the configuration as given by the user (counter data as a pair of (counter_name, counter_counter))
  // and the (computed) event_set.
  std::map</* computation unit name */ std::string, papi_process_data> units2papi_setup;

  if (xbt_cfg_get_string("smpi/papi-events")[0] != '\0') {
    if (PAPI_library_init(PAPI_VER_CURRENT) != PAPI_VER_CURRENT)
      XBT_ERROR("Could not initialize PAPI library; is it correctly installed and linked?"
                " Expected version is %i",
                PAPI_VER_CURRENT);

    typedef boost::tokenizer<boost::char_separator<char>> Tokenizer;
    boost::char_separator<char> separator_units(";");
    std::string str = std::string(xbt_cfg_get_string("smpi/papi-events"));
    Tokenizer tokens(str, separator_units);

    // Iterate over all the computational units. This could be
    // processes, hosts, threads, ranks... You name it. I'm not exactly
    // sure what we will support eventually, so I'll leave it at the
    // general term "units".
    for (auto& unit_it : tokens) {
      boost::char_separator<char> separator_events(":");
      Tokenizer event_tokens(unit_it, separator_events);

      int event_set = PAPI_NULL;
      if (PAPI_create_eventset(&event_set) != PAPI_OK) {
        // TODO: Should this let the whole simulation die?
        XBT_CRITICAL("Could not create PAPI event set during init.");
      }

      // NOTE: We cannot use a map here, as we must obey the order of the counters
      // This is important for PAPI: We need to map the values of counters back
      // to the event_names (so, when PAPI_read() has finished)!
      papi_counter_t counters2values;

      // Iterate over all counters that were specified for this specific
      // unit.
      // Note that we need to remove the name of the unit
      // (that could also be the "default" value), which always comes first.
      // Hence, we start at ++(events.begin())!
      for (Tokenizer::iterator events_it = ++(event_tokens.begin()); events_it != event_tokens.end(); events_it++) {

        int event_code   = PAPI_NULL;
        char* event_name = const_cast<char*>((*events_it).c_str());
        if (PAPI_event_name_to_code(event_name, &event_code) == PAPI_OK) {
          if (PAPI_add_event(event_set, event_code) != PAPI_OK) {
            XBT_ERROR("Could not add PAPI event '%s'. Skipping.", event_name);
            continue;
          } else {
            XBT_DEBUG("Successfully added PAPI event '%s' to the event set.", event_name);
          }
        } else {
          XBT_CRITICAL("Could not find PAPI event '%s'. Skipping.", event_name);
          continue;
        }

        counters2values.push_back(
            // We cannot just pass *events_it, as this is of type const basic_string
            std::make_pair<std::string, long long>(std::string(*events_it), 0));
      }

      std::string unit_name    = *(event_tokens.begin());
      papi_process_data config = {.counter_data = std::move(counters2values), .event_set = event_set};

      units2papi_setup.insert(std::make_pair(unit_name, std::move(config)));
    }
  }
#endif
  if (process_count == 0){
    process_count = SIMIX_process_count();
    smpirun=1;
  }
  smpi_universe_size = process_count;
  process_data       = new smpi_process_data_t[process_count];
  for (i = 0; i < process_count; i++) {
    process_data[i]                       = new s_smpi_process_data_t;
    process_data[i]->argc                 = nullptr;
    process_data[i]->argv                 = nullptr;
    process_data[i]->mailbox              = simcall_mbox_create(get_mailbox_name(name, i));
    process_data[i]->mailbox_small        = simcall_mbox_create(get_mailbox_name_small(name, i));
    //Mailbox for receiving data from migrated processes.
    process_data[i]->mailbox_migration =
        simcall_mbox_create(get_mailbox_name_migration(name, i));
    process_data[i]->mailboxes_mutex      = xbt_mutex_init();
    process_data[i]->timer                = xbt_os_timer_new();
    if (MC_is_active())
      MC_ignore_heap(process_data[i]->timer, xbt_os_timer_size());
    process_data[i]->comm_self            = MPI_COMM_NULL;
    process_data[i]->comm_intra           = MPI_COMM_NULL;
    process_data[i]->comm_world           = nullptr;
    process_data[i]->state                = SMPI_UNINITIALIZED;
    process_data[i]->sampling             = 0;
    process_data[i]->finalization_barrier = nullptr;
    process_data[i]->return_value         = 0;

#if HAVE_PAPI
    if (xbt_cfg_get_string("smpi/papi-events")[0] != '\0') {
      // TODO: Implement host/process/thread based counters. This implementation
      // just always takes the values passed via "default", like this:
      // "default:COUNTER1:COUNTER2:COUNTER3;".
      auto it = units2papi_setup.find(papi_default_config_name);
      if (it != units2papi_setup.end()) {
        process_data[i]->papi_event_set    = it->second.event_set;
        process_data[i]->papi_counter_data = it->second.counter_data;
        XBT_DEBUG("Setting PAPI set for process %i", i);
      } else {
        process_data[i]->papi_event_set = PAPI_NULL;
        XBT_DEBUG("No PAPI set for process %i", i);
      }
    }
#endif
  }
  //if the process was launched through smpirun script we generate a global mpi_comm_world
  //if not, we let MPI_COMM_NULL, and the comm world will be private to each mpi instance
  if(smpirun){
    group = smpi_group_new(process_count);
    MPI_COMM_WORLD = smpi_comm_new(group, nullptr);
    MPI_Attr_put(MPI_COMM_WORLD, MPI_UNIVERSE_SIZE, reinterpret_cast<void *>(process_count));
    msg_bar_t bar = MSG_barrier_init(process_count);

    for (i = 0; i < process_count; i++) {
      smpi_group_set_mapping(group, i, i);
      process_data[i]->finalization_barrier = bar;
    }
  }
}

void smpi_global_destroy()
{
  int count = smpi_process_count();

  smpi_bench_destroy();
  if (MPI_COMM_WORLD != MPI_COMM_UNINITIALIZED){
      while (smpi_group_unuse(smpi_comm_group(MPI_COMM_WORLD)) > 0);
      MSG_barrier_destroy(process_data[0]->finalization_barrier);
  }else{
      smpi_deployment_cleanup_instances();
  }
  for (int i = 0; i < count; i++) {
    if(process_data[i]->comm_self!=MPI_COMM_NULL){
      smpi_comm_destroy(process_data[i]->comm_self);
    }
    if(process_data[i]->comm_intra!=MPI_COMM_NULL){
      smpi_comm_destroy(process_data[i]->comm_intra);
    }
    xbt_os_timer_free(process_data[i]->timer);
    xbt_mutex_destroy(process_data[i]->mailboxes_mutex);
    delete process_data[i];
  }
  delete[] process_data;
  process_data = nullptr;

  if (MPI_COMM_WORLD != MPI_COMM_UNINITIALIZED){
    smpi_comm_cleanup_smp(MPI_COMM_WORLD);
    smpi_comm_cleanup_attributes(MPI_COMM_WORLD);
    if(smpi_coll_cleanup_callback!=nullptr)
      smpi_coll_cleanup_callback();
    xbt_free(MPI_COMM_WORLD);
  }

  MPI_COMM_WORLD = MPI_COMM_NULL;

  if (!MC_is_active()) {
    xbt_os_timer_free(global_timer);
  }

  xbt_free(index_to_process_data);
  if(smpi_type_keyvals!=nullptr) 
    xbt_dict_free(&smpi_type_keyvals);
  if(smpi_comm_keyvals!=nullptr) 
    xbt_dict_free(&smpi_comm_keyvals);
  if(smpi_privatize_global_variables)
    smpi_destroy_global_memory_segments();
  smpi_free_static();
}

#ifndef WIN32

void __attribute__ ((weak)) user_main_()
{
  xbt_die("Should not be in this smpi_simulated_main");
  return;
}

int __attribute__ ((weak)) smpi_simulated_main_(int argc, char **argv)
{
  smpi_process_init(&argc, &argv);
  user_main_();
  return 0;
}

inline static int smpi_main_wrapper(int argc, char **argv){
  int ret = smpi_simulated_main_(argc,argv);
  if(ret !=0){
    XBT_WARN("SMPI process did not return 0. Return value : %d", ret);
    smpi_process_data()->return_value=ret;
  }
  return 0;
}

int __attribute__ ((weak)) main(int argc, char **argv)
{
  return smpi_main(smpi_main_wrapper, argc, argv);
}

#endif

extern "C" {
static void smpi_init_logs(){

  /* Connect log categories.  See xbt/log.c */

  XBT_LOG_CONNECT(smpi);  /* Keep this line as soon as possible in this function: xbt_log_appender_file.c depends on it
                             DO NOT connect this in XBT or so, or it will be useless to xbt_log_appender_file.c */
  XBT_LOG_CONNECT(instr_smpi);
  XBT_LOG_CONNECT(smpi_base);
  XBT_LOG_CONNECT(smpi_bench);
  XBT_LOG_CONNECT(smpi_coll);
  XBT_LOG_CONNECT(smpi_colls);
  XBT_LOG_CONNECT(smpi_comm);
  XBT_LOG_CONNECT(smpi_dvfs);
  XBT_LOG_CONNECT(smpi_group);
  XBT_LOG_CONNECT(smpi_kernel);
  XBT_LOG_CONNECT(smpi_mpi);
  XBT_LOG_CONNECT(smpi_mpi_dt);
  XBT_LOG_CONNECT(smpi_pmpi);
  XBT_LOG_CONNECT(smpi_replay);
  XBT_LOG_CONNECT(smpi_rma);
}
}

static void smpi_init_options(){
  int gather_id = find_coll_description(mpi_coll_gather_description, xbt_cfg_get_string("smpi/gather"),"gather");
    mpi_coll_gather_fun = reinterpret_cast<int (*)(void *, int, MPI_Datatype, void *, int, MPI_Datatype, int, MPI_Comm)>
        (mpi_coll_gather_description[gather_id].coll);

    int allgather_id = find_coll_description(mpi_coll_allgather_description,
                                             xbt_cfg_get_string("smpi/allgather"),"allgather");
    mpi_coll_allgather_fun = reinterpret_cast<int (*)(void *, int, MPI_Datatype, void *, int, MPI_Datatype, MPI_Comm)>
        (mpi_coll_allgather_description[allgather_id].coll);

    int allgatherv_id = find_coll_description(mpi_coll_allgatherv_description,
                                              xbt_cfg_get_string("smpi/allgatherv"),"allgatherv");
    mpi_coll_allgatherv_fun = reinterpret_cast<int (*)(void *, int, MPI_Datatype, void *, int *, int *, MPI_Datatype, MPI_Comm)>
        (mpi_coll_allgatherv_description[allgatherv_id].coll);

    int allreduce_id = find_coll_description(mpi_coll_allreduce_description,
                                             xbt_cfg_get_string("smpi/allreduce"),"allreduce");
    mpi_coll_allreduce_fun = reinterpret_cast<int (*)(void *sbuf, void *rbuf, int rcount, MPI_Datatype dtype, MPI_Op op, MPI_Comm comm)>
        (mpi_coll_allreduce_description[allreduce_id].coll);

    int alltoall_id = find_coll_description(mpi_coll_alltoall_description,
                                            xbt_cfg_get_string("smpi/alltoall"),"alltoall");
    mpi_coll_alltoall_fun = reinterpret_cast<int (*)(void *, int, MPI_Datatype, void *, int, MPI_Datatype, MPI_Comm)>
        (mpi_coll_alltoall_description[alltoall_id].coll);

    int alltoallv_id = find_coll_description(mpi_coll_alltoallv_description,
                                             xbt_cfg_get_string("smpi/alltoallv"),"alltoallv");
    mpi_coll_alltoallv_fun = reinterpret_cast<int (*)(void *, int *, int *, MPI_Datatype, void *, int *, int *, MPI_Datatype, MPI_Comm)>
        (mpi_coll_alltoallv_description[alltoallv_id].coll);

    int bcast_id = find_coll_description(mpi_coll_bcast_description, xbt_cfg_get_string("smpi/bcast"),"bcast");
    mpi_coll_bcast_fun = reinterpret_cast<int (*)(void *buf, int count, MPI_Datatype datatype, int root, MPI_Comm com)>
        (mpi_coll_bcast_description[bcast_id].coll);

    int reduce_id = find_coll_description(mpi_coll_reduce_description, xbt_cfg_get_string("smpi/reduce"),"reduce");
    mpi_coll_reduce_fun = reinterpret_cast<int (*)(void *buf, void *rbuf, int count, MPI_Datatype datatype, MPI_Op op, int root, MPI_Comm comm)>
        (mpi_coll_reduce_description[reduce_id].coll);

    int reduce_scatter_id =
        find_coll_description(mpi_coll_reduce_scatter_description,
                              xbt_cfg_get_string("smpi/reduce-scatter"),"reduce_scatter");
    mpi_coll_reduce_scatter_fun = reinterpret_cast<int (*)(void *sbuf, void *rbuf, int *rcounts,MPI_Datatype dtype, MPI_Op op, MPI_Comm comm)>
        (mpi_coll_reduce_scatter_description[reduce_scatter_id].coll);

    int scatter_id = find_coll_description(mpi_coll_scatter_description, xbt_cfg_get_string("smpi/scatter"),"scatter");
    mpi_coll_scatter_fun = reinterpret_cast<int (*)(void *sendbuf, int sendcount, MPI_Datatype sendtype, void *recvbuf,int recvcount, MPI_Datatype recvtype, int root, MPI_Comm comm)>
        (mpi_coll_scatter_description[scatter_id].coll);

    int barrier_id = find_coll_description(mpi_coll_barrier_description, xbt_cfg_get_string("smpi/barrier"),"barrier");
    mpi_coll_barrier_fun = reinterpret_cast<int (*)(MPI_Comm comm)>
        (mpi_coll_barrier_description[barrier_id].coll);

    smpi_coll_cleanup_callback=nullptr;
    smpi_cpu_threshold = xbt_cfg_get_double("smpi/cpu-threshold");
    smpi_host_speed = xbt_cfg_get_double("smpi/host-speed");
    smpi_privatize_global_variables = xbt_cfg_get_boolean("smpi/privatize-global-variables");
    if (smpi_cpu_threshold < 0)
      smpi_cpu_threshold = DBL_MAX;
}

int smpi_main(int (*realmain) (int argc, char *argv[]), int argc, char *argv[])
{
  srand(SMPI_RAND_SEED);

  if (getenv("SMPI_PRETEND_CC") != nullptr) {
    /* Hack to ensure that smpicc can pretend to be a simple compiler. Particularly handy to pass it to the
     * configuration tools */
    return 0;
  }
  smpi_init_logs();

  TRACE_global_init(&argc, argv);
  TRACE_add_start_function(TRACE_smpi_alloc);
  TRACE_add_end_function(TRACE_smpi_release);

  SIMIX_global_init(&argc, argv);
  MSG_init(&argc,argv);

  SMPI_switch_data_segment = smpi_switch_data_segment;

  smpi_init_options();

  // parse the platform file: get the host list
  SIMIX_create_environment(argv[1]);
  SIMIX_comm_set_copy_data_callback(&smpi_comm_copy_buffer_callback);
  SIMIX_function_register_default(realmain);
  SIMIX_launch_application(argv[2]);

  smpi_global_init();

  smpi_check_options();

  if(smpi_privatize_global_variables)
    smpi_initialize_global_memory_segments();

  /* Clean IO before the run */
  fflush(stdout);
  fflush(stderr);

  if (MC_is_active()) {
    MC_run();
  } else {
  
    SIMIX_run();

    xbt_os_walltimer_stop(global_timer);
    if (xbt_cfg_get_boolean("smpi/display-timing")){
      double global_time = xbt_os_timer_elapsed(global_timer);
      XBT_INFO("Simulated time: %g seconds. \n\n"
          "The simulation took %g seconds (after parsing and platform setup)\n"
          "%g seconds were actual computation of the application",
          SIMIX_get_clock(), global_time , smpi_total_benched_time);
          
      if (smpi_total_benched_time/global_time>=0.75)
      XBT_INFO("More than 75%% of the time was spent inside the application code.\n"
      "You may want to use sampling functions or trace replay to reduce this.");
    }
  }
  int count = smpi_process_count();
  int i, ret=0;
  for (i = 0; i < count; i++) {
    if(process_data[i]->return_value!=0){
      ret=process_data[i]->return_value;//return first non 0 value
      break;
    }
  }
  smpi_global_destroy();

  TRACE_end();

  return ret;
}

// This function can be called from extern file, to initialize logs, options, and processes of smpi
// without the need of smpirun
void SMPI_init(){
  smpi_init_logs();
  smpi_init_options();
  smpi_global_init();
  smpi_check_options();
  if (TRACE_is_enabled() && TRACE_is_configured())
    TRACE_smpi_alloc();
  if(smpi_privatize_global_variables)
    smpi_initialize_global_memory_segments();
}

void SMPI_finalize(){
  smpi_global_destroy();
}

int smpi_rank_of_smx_process(smx_actor_t process)
{
  if(process == nullptr){
    return -1;
  }else{
    return process->pid - 1;
  }
}
<|MERGE_RESOLUTION|>--- conflicted
+++ resolved
@@ -59,12 +59,8 @@
   int sampling;                 /* inside an SMPI_SAMPLE_ block? */
   char* instance_id;
   bool replaying;                /* is the process replaying a trace */
-<<<<<<< HEAD
-  xbt_bar_t finalization_barrier;
+  msg_bar_t finalization_barrier;
   smx_mailbox_t mailbox_migration; //Mailbox to receive process data on migration.
-=======
-  msg_bar_t finalization_barrier;
->>>>>>> 185e5aa8
   int return_value;
   smpi_trace_call_location_t trace_call_loc;
 #if HAVE_PAPI
