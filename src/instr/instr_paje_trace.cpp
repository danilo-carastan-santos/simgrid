/* Copyright (c) 2010-2016. The SimGrid Team.
 * All rights reserved.                                                     */

/* This program is free software; you can redistribute it and/or modify it
 * under the terms of the license (GNU LGPL) which comes with this package. */

#include "src/instr/instr_private.h"
#include "src/instr/instr_smpi.h"
#include "src/smpi/include/private.hpp"
#include "typeinfo"
#include "xbt/virtu.h" /* sg_cmdline */
#include "simgrid/sg_config.h"

#include <sstream>
#include <vector>
#include <iomanip> /** std::setprecision **/
#include <sys/stat.h>
#ifdef WIN32
#include <direct.h> // _mkdir
#endif

XBT_LOG_NEW_DEFAULT_SUBCATEGORY(instr_paje_trace, instr, "tracing event system");

static std::stringstream stream;
FILE *tracing_file = nullptr;

static xbt_dict_t tracing_files = nullptr; // TI specific
static double prefix=0.0; // TI specific

<<<<<<< HEAD
=======
static xbt_dynar_t state_tracker = nullptr; //TI specific

void print_NULL(PajeEvent* event){}

/* The active set of functions for the selected trace format
 * By default, they all do nothing, hence the print_NULL to avoid segfaults */

s_instr_trace_writer_t active_writer = {&print_NULL, &print_NULL, &print_NULL, &print_NULL, &print_NULL, &print_NULL,
                                        &print_NULL, &print_NULL, &print_NULL, &print_NULL, &print_NULL, &print_NULL,
                                        &print_NULL, &print_NULL, &print_NULL, &print_NULL, &print_NULL, &print_NULL};

>>>>>>> 21e27099
std::vector<PajeEvent*> buffer;
void buffer_debug(std::vector<PajeEvent*> *buf);

void dump_comment (const char *comment)
{
  if (not strlen(comment))
    return;
  fprintf (tracing_file, "# %s\n", comment);
}

void dump_comment_file (const char *filename)
{
  if (not strlen(filename))
    return;
  FILE *file = fopen (filename, "r");
  if (not file) {
    THROWF (system_error, 1, "Comment file %s could not be opened for reading.", filename);
  }
  while (not feof(file)) {
    char c;
    c = fgetc(file);
    if (feof(file)) break;
    fprintf (tracing_file, "# ");
    while (c != '\n'){
      fprintf (tracing_file, "%c", c);
      c = fgetc(file);
      if (feof(file)) break;
    }
    fprintf (tracing_file, "\n");
  }
  fclose(file);
}

double TRACE_last_timestamp_to_dump = 0;
//dumps the trace file until the timestamp TRACE_last_timestamp_to_dump
void TRACE_paje_dump_buffer (int force)
{
  if (not TRACE_is_enabled())
    return;
  XBT_DEBUG("%s: dump until %f. starts", __FUNCTION__, TRACE_last_timestamp_to_dump);
  if (force){
    for (auto event : buffer){
      event->print();
      delete event;
    }
    buffer.clear();
  }else{
    std::vector<PajeEvent*>::iterator i = buffer.begin();
    for (auto event :buffer){
      double head_timestamp = event->timestamp;
      if (head_timestamp > TRACE_last_timestamp_to_dump)
        break;
      event->print();
      delete event;
      ++i;
    }
    buffer.erase(buffer.begin(), i);
  }
  XBT_DEBUG("%s: ends", __FUNCTION__);
}

void buffer_debug(std::vector<PajeEvent*> *buf);
void buffer_debug(std::vector<PajeEvent*> *buf) {
  return;
  XBT_DEBUG(">>>>>> Dump the state of the buffer. %zu events", buf->size());
  for (auto event :*buf){
    event->print();
    XBT_DEBUG("%p %s", event, stream.str().c_str());
    stream.str("");
    stream.clear();
  }
  XBT_DEBUG("<<<<<<");
}

static void print_row() {
  stream << std::endl;
  fprintf(tracing_file, "%s", stream.str().c_str());
  XBT_DEBUG("Dump %s", stream.str().c_str());
  stream.str("");
  stream.clear();
}

static void print_timestamp(PajeEvent* event) {
  stream << " ";
  /* prevent 0.0000 in the trace - this was the behavior before the transition to c++ */
  if (event->timestamp < 1e-12)
    stream << 0;
  else
    stream << event->timestamp;
}

/* internal do the instrumentation module */
static void insert_into_buffer (PajeEvent* tbi)
{
  if (TRACE_buffer() == 0){
    tbi->print ();
    delete tbi;
    return;
  }
  buffer_debug(&buffer);

  XBT_DEBUG("%s: insert event_type=%d, timestamp=%f, buffersize=%zu)",
      __FUNCTION__, (int)tbi->event_type, tbi->timestamp, buffer.size());
  std::vector<PajeEvent*>::reverse_iterator i;
  for (i = buffer.rbegin(); i != buffer.rend(); ++i) {
    PajeEvent* e1 = *i;
    XBT_DEBUG("compare to %p is of type %d; timestamp:%f", e1,
        (int)e1->event_type, e1->timestamp);
    if (e1->timestamp <= tbi->timestamp)
      break;
  }
  if (i == buffer.rend())
    XBT_DEBUG("%s: inserted at beginning", __FUNCTION__);
  else if (i == buffer.rbegin())
    XBT_DEBUG("%s: inserted at end", __FUNCTION__);
  else
    XBT_DEBUG("%s: inserted at pos= %zd from its end", __FUNCTION__,
        std::distance(buffer.rbegin(),i));
  buffer.insert(i.base(), tbi);

  buffer_debug(&buffer);
}

PajeEvent:: ~PajeEvent()
{
  XBT_DEBUG("%s not implemented for %p: event_type=%d, timestamp=%f", __FUNCTION__,
      this, (int)event_type, timestamp);
}

void TRACE_paje_start() {
  char *filename = TRACE_get_filename();
  tracing_file = fopen(filename, "w");
  if (tracing_file == nullptr){
    THROWF (system_error, 1, "Tracefile %s could not be opened for writing.", filename);
  }

  XBT_DEBUG("Filename %s is open for writing", filename);

  /* output generator version */
  fprintf (tracing_file, "#This file was generated using SimGrid-%d.%d.%d\n",
           SIMGRID_VERSION_MAJOR, SIMGRID_VERSION_MINOR, SIMGRID_VERSION_PATCH);
  fprintf (tracing_file, "#[");
  unsigned int cpt;
  char *str;
  xbt_dynar_foreach (xbt_cmdline, cpt, str){
    fprintf(tracing_file, "%s ",str);
  }
  fprintf (tracing_file, "]\n");

  /* output one line comment */
  dump_comment (TRACE_get_comment());

  /* output comment file */
  dump_comment_file (TRACE_get_comment_file());

  /* output header */
  TRACE_header(TRACE_basic(),TRACE_display_sizes());
}

void TRACE_paje_end() {
  fclose(tracing_file);
  char *filename = TRACE_get_filename();
  XBT_DEBUG("Filename %s is closed", filename);
}

void DefineContainerEvent(type_t type)
{
  XBT_DEBUG("%s: event_type=%d", __FUNCTION__, PAJE_DefineContainerType);
  //print it
  if (instr_fmt_type == instr_fmt_paje) {
    XBT_DEBUG("%s: event_type=%d, timestamp=%.*f", __FUNCTION__, PAJE_DefineContainerType, TRACE_precision(), 0.);
    stream << std::fixed << std::setprecision(TRACE_precision());
    stream << PAJE_DefineContainerType;
    stream << " " << type->id << " " << type->father->id << " " << type->name;
    print_row();
  } else if (instr_fmt_type == instr_fmt_TI) {
    /* Nothing to do */
  } else {
    THROW_IMPOSSIBLE;
  }
  //--
}



void LogVariableTypeDefinition(type_t type)
{

  XBT_DEBUG("%s: event_type=%d", __FUNCTION__, PAJE_DefineVariableType);

  //print it
if (instr_fmt_type == instr_fmt_paje) {
    XBT_DEBUG("%s: event_type=%d, timestamp=%.*f", __FUNCTION__, PAJE_DefineVariableType, TRACE_precision(), 0.);
    stream << std::fixed << std::setprecision(TRACE_precision());
    stream << PAJE_DefineVariableType;
    stream << " " << type->id << " " << type->father->id << " " << type->name;
    if (type->color)
      stream << " \"" << type->color << "\"";
    print_row();
  } else if (instr_fmt_type == instr_fmt_TI) {
    /* Nothing to do */
  } else {
    THROW_IMPOSSIBLE;
  }
}


void LogStateTypeDefinition(type_t type)
{
  //print it
if (instr_fmt_type == instr_fmt_paje) {
    XBT_DEBUG("%s: event_type=%d, timestamp=%.*f", __FUNCTION__, PAJE_DefineStateType, TRACE_precision(), 0.);
    stream << std::fixed << std::setprecision(TRACE_precision());
    stream << PAJE_DefineStateType;
    stream << " " << type->id << " " << type->father->id << " " << type->name;
    print_row();
  } else if (instr_fmt_type == instr_fmt_TI) {
    /* Nothing to do */
  } else {
    THROW_IMPOSSIBLE;
  }
}


void LogDefineEventType(type_t type)
{
  //print it
  if (instr_fmt_type == instr_fmt_paje) {
    XBT_DEBUG("%s: event_type=%d, timestamp=%.*f", __FUNCTION__, PAJE_DefineEventType, TRACE_precision(), 0.);
    stream << std::fixed << std::setprecision(TRACE_precision());
    stream << PAJE_DefineEventType;
    stream << " " << type->id << " " << type->father->id << " " << type->name;
    print_row();
  } else if (instr_fmt_type == instr_fmt_TI) {
    /* Nothing to do */
  } else {
    THROW_IMPOSSIBLE;
  }
}

void LogLinkTypeDefinition(type_t type, type_t source, type_t dest)
{
  XBT_DEBUG("%s: event_type=%d", __FUNCTION__, PAJE_DefineLinkType);
  //print it
if (instr_fmt_type == instr_fmt_paje) {
    XBT_DEBUG("%s: event_type=%d, timestamp=%.*f", __FUNCTION__, PAJE_DefineLinkType, TRACE_precision(), 0.);
    stream << std::fixed << std::setprecision(TRACE_precision());
    stream << PAJE_DefineLinkType;
    stream << " " << type->id << " " << type->father->id << " " << source->id << " " << dest->id << " " << type->name;
    print_row();
  } else if (instr_fmt_type == instr_fmt_TI) {
    /* Nothing to do */
  } else {
    THROW_IMPOSSIBLE;
  }
}

void LogEntityValue (val_t value)
{
  XBT_DEBUG("%s: event_type=%d", __FUNCTION__, PAJE_DefineEntityValue);
  //print it
if (instr_fmt_type == instr_fmt_paje) {
    stream << std::fixed << std::setprecision(TRACE_precision());
    stream << PAJE_DefineEntityValue;
    stream << " " << value->id << " " << value->father->id << " " << value->name;
    if (value->color)
      stream << " \"" << value->color << "\"";
    print_row();
  } else if (instr_fmt_type == instr_fmt_TI) {
    /* Nothing to do */
  } else {
    THROW_IMPOSSIBLE;
  }
}


void LogContainerCreation (container_t container)
{
  double timestamp                              = SIMIX_get_clock();

  XBT_DEBUG("%s: event_type=%d, timestamp=%f", __FUNCTION__, PAJE_CreateContainer,timestamp);

if (instr_fmt_type == instr_fmt_paje) {
    stream << std::fixed << std::setprecision(TRACE_precision());
    stream << PAJE_CreateContainer;
    stream << " ";
  /* prevent 0.0000 in the trace - this was the behavior before the transition to c++ */
    if (timestamp < 1e-12)
      stream << 0;
    else
      stream << timestamp;
    stream << " " << container->id << " " << container->type->id << " " << container->father->id << " \""
           << container->name << "\"";

    print_row();
  } else if (instr_fmt_type == instr_fmt_TI) {
    // if we are in the mode with only one file
    static FILE* ti_unique_file = nullptr;

    if (tracing_files == nullptr) {
      tracing_files = xbt_dict_new_homogeneous(nullptr);
      // generate unique run id with time
      prefix = xbt_os_time();
    }

    if (not xbt_cfg_get_boolean("tracing/smpi/format/ti-one-file") || ti_unique_file == nullptr) {
      char* folder_name = bprintf("%s_files", TRACE_get_filename());
      char* filename    = bprintf("%s/%f_%s.txt", folder_name, prefix, container->name);
#ifdef WIN32
      _mkdir(folder_name);
#else
      mkdir(folder_name, S_IRWXU | S_IRWXG | S_IRWXO);
#endif
      ti_unique_file = fopen(filename, "w");
      xbt_assert(ti_unique_file, "Tracefile %s could not be opened for writing: %s", filename, strerror(errno));
      fprintf(tracing_file, "%s\n", filename);

      xbt_free(folder_name);
      xbt_free(filename);
    }

    xbt_dict_set(tracing_files, container->name, (void*)ti_unique_file, nullptr);
  } else {
    THROW_IMPOSSIBLE;
  }
}

void LogContainerDestruction(container_t container)
{
  double timestamp                               = SIMIX_get_clock();

  XBT_DEBUG("%s: event_type=%d, timestamp=%f", __FUNCTION__, PAJE_DestroyContainer, timestamp);

if (instr_fmt_type == instr_fmt_paje) {
    stream << std::fixed << std::setprecision(TRACE_precision());
    stream << PAJE_DestroyContainer;
    stream << " ";
  /* prevent 0.0000 in the trace - this was the behavior before the transition to c++ */
    if (timestamp < 1e-12)
        stream << 0;
    else
      stream << timestamp;
    stream << " " << container->type->id << " " << container->id;
    print_row();
  } else if (instr_fmt_type == instr_fmt_TI) {
    if (not xbt_cfg_get_boolean("tracing/smpi/format/ti-one-file") || xbt_dict_length(tracing_files) == 1) {
      FILE* f = (FILE*)xbt_dict_get_or_null(tracing_files, container->name);
      fclose(f);
    }
    xbt_dict_remove(tracing_files, container->name);
        } else {
          THROW_IMPOSSIBLE;
        }
}


SetVariableEvent::SetVariableEvent (double timestamp, container_t container, type_t type, double value)
{
  this->event_type                         = PAJE_SetVariable;
  this->timestamp                          = timestamp;
  this->type      = type;
  this->container = container;
  this->value     = value;

  XBT_DEBUG("%s: event_type=%d, timestamp=%f", __FUNCTION__, (int)event_type, this->timestamp);

  insert_into_buffer (this);
}

void SetVariableEvent::print() {
  if (instr_fmt_type == instr_fmt_paje) {
    XBT_DEBUG("%s: event_type=%d, timestamp=%.*f", __FUNCTION__, (int)event_type, TRACE_precision(), timestamp);
    stream << std::fixed << std::setprecision(TRACE_precision());
    stream << (int)this->event_type;
    print_timestamp(this);
    stream << " " << type->id << " " << container->id << " " << value;
    print_row();
  } else if (instr_fmt_type == instr_fmt_TI) {
    /* Nothing to do */
  } else {
    THROW_IMPOSSIBLE;
  }
}

AddVariableEvent::AddVariableEvent (double timestamp, container_t container, type_t type, double value)
{
  this->event_type                         = PAJE_AddVariable;
  this->timestamp                          = timestamp;
  this->type      = type;
  this->container = container;
  this->value     = value;

  XBT_DEBUG("%s: event_type=%d, timestamp=%f", __FUNCTION__, (int)event_type, this->timestamp);

  insert_into_buffer (this);
}

void AddVariableEvent::print() {
  if (instr_fmt_type == instr_fmt_paje) {
    XBT_DEBUG("%s: event_type=%d, timestamp=%.*f", __FUNCTION__, (int)event_type, TRACE_precision(), timestamp);
    stream << std::fixed << std::setprecision(TRACE_precision());
    stream << (int)this->event_type;
    print_timestamp(this);
    stream << " " << type->id << " " << container->id << " " << value;
    print_row();
  } else if (instr_fmt_type == instr_fmt_TI) {
    /* Nothing to do */
  } else {
    THROW_IMPOSSIBLE;
  }
}

SubVariableEvent::SubVariableEvent (double timestamp, container_t container, type_t type, double value)
{
  this->event_type                         = PAJE_SubVariable;
  this->timestamp                          = timestamp;
  this->type      = type;
  this->container = container;
  this->value     = value;

  XBT_DEBUG("%s: event_type=%d, timestamp=%f", __FUNCTION__, (int)event_type, this->timestamp);

  insert_into_buffer (this);
}

void SubVariableEvent::print() {
  if (instr_fmt_type == instr_fmt_paje) {
    XBT_DEBUG("%s: event_type=%d, timestamp=%.*f", __FUNCTION__, (int)event_type, TRACE_precision(), timestamp);
    stream << std::fixed << std::setprecision(TRACE_precision());
    stream << (int)this->event_type;
    print_timestamp(this);
    stream << " " << type->id << " " << container->id << " " << value;
    print_row();
  } else if (instr_fmt_type == instr_fmt_TI) {
    /* Nothing to do */
  } else {
    THROW_IMPOSSIBLE;
  }
}

SetStateEvent::SetStateEvent (double timestamp, container_t container, type_t type, val_t value)
{
  this->event_type                      = PAJE_SetState;
  this->timestamp                       = timestamp;
  this->type      = type;
  this->container = container;
  this->value     = value;

#if HAVE_SMPI
  if (xbt_cfg_get_boolean("smpi/trace-call-location")) {
    smpi_trace_call_location_t* loc = smpi_trace_get_call_location();
    filename   = loc->filename;
    linenumber = loc->linenumber;
  }
#endif

  XBT_DEBUG("%s: event_type=%d, timestamp=%f", __FUNCTION__, (int)event_type, this->timestamp);

  insert_into_buffer (this);
}

void SetStateEvent::print() {
  if (instr_fmt_type == instr_fmt_paje) {
    XBT_DEBUG("%s: event_type=%d, timestamp=%.*f", __FUNCTION__, (int)event_type, TRACE_precision(), timestamp);
    stream << std::fixed << std::setprecision(TRACE_precision());
    stream << (int)this->event_type;
    print_timestamp(this);
    stream << " " << type->id << " " << container->id;
    stream << " " << value->id;
#if HAVE_SMPI
    if (xbt_cfg_get_boolean("smpi/trace-call-location")) {
      stream << " \"" << filename << "\" " << linenumber;
    }
#endif
    print_row();
  } else if (instr_fmt_type == instr_fmt_TI) {
    /* Nothing to do */
  } else {
    THROW_IMPOSSIBLE;
  }
}

PushStateEvent::PushStateEvent (double timestamp, container_t container, type_t type, val_t value, void* extra)
{
  this->event_type                  = PAJE_PushState;
  this->timestamp                   = timestamp;
  this->type = type;
  this->container = container;
  this->value     = value;
  this->extra_     = extra;

#if HAVE_SMPI
  if (xbt_cfg_get_boolean("smpi/trace-call-location")) {
    smpi_trace_call_location_t* loc = smpi_trace_get_call_location();
    filename   = loc->filename;
    linenumber = loc->linenumber;
  }
#endif

  XBT_DEBUG("%s: event_type=%d, timestamp=%f", __FUNCTION__, (int)event_type, this->timestamp);

  insert_into_buffer (this);
}

PushStateEvent::PushStateEvent (double timestamp, container_t container, type_t type, val_t value)
 : PushStateEvent(timestamp, container, type, value, nullptr)
{}
void PushStateEvent::print() {
  if (instr_fmt_type == instr_fmt_paje) {
    XBT_DEBUG("%s: event_type=%d, timestamp=%.*f", __FUNCTION__, (int)event_type, TRACE_precision(), timestamp);
    stream << std::fixed << std::setprecision(TRACE_precision());
    stream << (int)this->event_type;
    print_timestamp(this);
    stream << " " << type->id << " " << container->id;
    stream << " " << value->id;

    if (TRACE_display_sizes()) {
      stream << " ";
      if (extra_ != nullptr) {
        stream << static_cast<instr_extra_data>(extra_)->send_size;
      } else {
        stream << 0;
      }
    }
#if HAVE_SMPI
    if (xbt_cfg_get_boolean("smpi/trace-call-location")) {
      stream << " \"" << filename << "\" " << linenumber;
    }
#endif
    print_row();

    if (extra_ != nullptr) {
      if (static_cast<instr_extra_data>(extra_)->sendcounts != nullptr)
        xbt_free(static_cast<instr_extra_data>(extra_)->sendcounts);
      if (static_cast<instr_extra_data>(extra_)->recvcounts != nullptr)
        xbt_free(static_cast<instr_extra_data>(extra_)->recvcounts);
      xbt_free(extra_);
    }
  } else if (instr_fmt_type == instr_fmt_TI) {
    if (extra_ == nullptr)
      return;
    instr_extra_data extra = (instr_extra_data)extra_;

    char* process_id = nullptr;
    // FIXME: dirty extract "rank-" from the name, as we want the bare process id here
    if (strstr(container->name, "rank-") == nullptr)
      process_id = xbt_strdup(container->name);
    else
      process_id = xbt_strdup(container->name + 5);

    FILE* trace_file = (FILE*)xbt_dict_get(tracing_files, container->name);

    switch (extra->type) {
      case TRACING_INIT:
        fprintf(trace_file, "%s init\n", process_id);
        break;
      case TRACING_FINALIZE:
        fprintf(trace_file, "%s finalize\n", process_id);
        break;
      case TRACING_SEND:
        fprintf(trace_file, "%s send %d %d %d %s\n", process_id, extra->dst, extra->tag, extra->send_size, extra->datatype1);
        break;
      case TRACING_ISEND:
        fprintf(trace_file, "%s Isend %d %d %d %s\n", process_id, extra->dst, extra->tag, extra->send_size, extra->datatype1);
        break;
      case TRACING_RECV:
        fprintf(trace_file, "%s recv %d %d %d %s\n", process_id, extra->src, extra->tag, extra->send_size, extra->datatype1);
        break;
      case TRACING_IRECV:
        fprintf(trace_file, "%s Irecv %d %d %d %s\n", process_id, extra->src, extra->tag, extra->send_size, extra->datatype1);
        break;
      case TRACING_TEST:
        fprintf(trace_file, "%s test\n", process_id);
        break;
      case TRACING_WAIT:
        fprintf(trace_file, "%s wait %d %d %d\n", process_id, extra->src, extra->dst, extra->tag);
        break;
      case TRACING_WAITALL:
        fprintf(trace_file, "%s waitAll\n", process_id);
        break;
      case TRACING_BARRIER:
        fprintf(trace_file, "%s barrier\n", process_id);
        break;
      case TRACING_BCAST: // rank bcast size (root) (datatype)
        fprintf(trace_file, "%s bcast %d ", process_id, extra->send_size);
        if (extra->root != 0 || (extra->datatype1 && strcmp(extra->datatype1, "")))
          fprintf(trace_file, "%d %s", extra->root, extra->datatype1);
        fprintf(trace_file, "\n");
        break;
      case TRACING_REDUCE: // rank reduce comm_size comp_size (root) (datatype)
        fprintf(trace_file, "%s reduce %d %f ", process_id, extra->send_size, extra->comp_size);
        if (extra->root != 0 || (extra->datatype1 && strcmp(extra->datatype1, "")))
          fprintf(trace_file, "%d %s", extra->root, extra->datatype1);
        fprintf(trace_file, "\n");
        break;
      case TRACING_ALLREDUCE: // rank allreduce comm_size comp_size (datatype)
        fprintf(trace_file, "%s allReduce %d %f %s\n", process_id, extra->send_size, extra->comp_size,
                extra->datatype1);
        break;
      case TRACING_ALLTOALL: // rank alltoall send_size recv_size (sendtype) (recvtype)
        fprintf(trace_file, "%s allToAll %d %d %s %s\n", process_id, extra->send_size, extra->recv_size,
                extra->datatype1, extra->datatype2);
        break;
      case TRACING_ALLTOALLV: // rank alltoallv send_size [sendcounts] recv_size [recvcounts] (sendtype) (recvtype)
        fprintf(trace_file, "%s allToAllV %d ", process_id, extra->send_size);
        for (int i = 0; i < extra->num_processes; i++)
          fprintf(trace_file, "%d ", extra->sendcounts[i]);
        fprintf(trace_file, "%d ", extra->recv_size);
        for (int i = 0; i < extra->num_processes; i++)
          fprintf(trace_file, "%d ", extra->recvcounts[i]);
        fprintf(trace_file, "%s %s \n", extra->datatype1, extra->datatype2);
        break;
      case TRACING_GATHER: // rank gather send_size recv_size root (sendtype) (recvtype)
        fprintf(trace_file, "%s gather %d %d %d %s %s\n", process_id, extra->send_size, extra->recv_size, extra->root,
                extra->datatype1, extra->datatype2);
        break;
      case TRACING_ALLGATHERV: // rank allgatherv send_size [recvcounts] (sendtype) (recvtype)
        fprintf(trace_file, "%s allGatherV %d ", process_id, extra->send_size);
        for (int i = 0; i < extra->num_processes; i++)
          fprintf(trace_file, "%d ", extra->recvcounts[i]);
        fprintf(trace_file, "%s %s \n", extra->datatype1, extra->datatype2);
        break;
      case TRACING_REDUCE_SCATTER: // rank reducescatter [recvcounts] comp_size (sendtype)
        fprintf(trace_file, "%s reduceScatter ", process_id);
        for (int i = 0; i < extra->num_processes; i++)
          fprintf(trace_file, "%d ", extra->recvcounts[i]);
        fprintf(trace_file, "%f %s\n", extra->comp_size, extra->datatype1);
        break;
      case TRACING_COMPUTING:
        fprintf(trace_file, "%s compute %f\n", process_id, extra->comp_size);
        break;
      case TRACING_SLEEPING:
        fprintf(trace_file, "%s sleep %f\n", process_id, extra->sleep_duration);
        break;
      case TRACING_GATHERV: // rank gatherv send_size [recvcounts] root (sendtype) (recvtype)
        fprintf(trace_file, "%s gatherV %d ", process_id, extra->send_size);
        for (int i = 0; i < extra->num_processes; i++)
          fprintf(trace_file, "%d ", extra->recvcounts[i]);
        fprintf(trace_file, "%d %s %s\n", extra->root, extra->datatype1, extra->datatype2);
        break;
      case TRACING_CUSTOM:
	if(extra->print_push)
	  extra->print_push(trace_file, process_id, extra);
	break;
      case TRACING_WAITANY:
      case TRACING_SENDRECV:
      case TRACING_SCATTER:
      case TRACING_SCATTERV:
      case TRACING_ALLGATHER:
      case TRACING_SCAN:
      case TRACING_EXSCAN:
      case TRACING_COMM_SIZE:
      case TRACING_COMM_SPLIT:
      case TRACING_COMM_DUP:
      case TRACING_SSEND:
      case TRACING_ISSEND:
      default:
        XBT_WARN("Call from %s impossible to translate into replay command : Not implemented (yet)", value->name);
        break;
    }
 
    //We need to keep track of the current state, so we can register when the
    //current iteration (TRACING_ITERATION) ends. 
    // We will push the whole 'extra', because we need access to the printing
    // function when the state is popped.
    xbt_dynar_push(state_tracker, &extra);

    xbt_free(process_id);
    //'extra' will be freed in PopStateEvent::print

  } else {
    THROW_IMPOSSIBLE;
  }
}


PopStateEvent::PopStateEvent (double timestamp, container_t container, type_t type)
{
  this->event_type                      = PAJE_PopState;
  this->timestamp                       = timestamp;
  this->type      = type;
  this->container = container;

  XBT_DEBUG("%s: event_type=%d, timestamp=%f", __FUNCTION__, (int)event_type, this->timestamp);

  insert_into_buffer (this);
}

void PopStateEvent::print() {
  if (instr_fmt_type == instr_fmt_paje) {
    XBT_DEBUG("%s: event_type=%d, timestamp=%.*f", __FUNCTION__, (int)event_type, TRACE_precision(), timestamp);
    stream << std::fixed << std::setprecision(TRACE_precision());
    stream << (int)this->event_type;
    print_timestamp(this);
    stream << " " << type->id << " " << container->id;
    print_row();
  } else if (instr_fmt_type == instr_fmt_TI) {
    char *process_id;

    instr_extra_data extra;
    xbt_dynar_pop(state_tracker, &extra);
    if(extra->type  == TRACING_CUSTOM){
      if (strstr(container->name, "rank-") == nullptr)
	process_id = xbt_strdup(container->name);
      else
	process_id = xbt_strdup(container->name + 5);

      FILE *trace_file = (FILE *)xbt_dict_get(tracing_files, container->name);
      if(extra->print_pop){
        extra->print_pop(trace_file, process_id, extra);
      }
    }
    if (extra->recvcounts != nullptr)
      xbt_free(extra->recvcounts);
    if (extra->sendcounts != nullptr)
      xbt_free(extra->sendcounts);
    xbt_free(extra);
  } else {
    THROW_IMPOSSIBLE;
  }
}

ResetStateEvent::ResetStateEvent (double timestamp, container_t container, type_t type)
{
  this->event_type                        = PAJE_ResetState;
  this->timestamp                         = timestamp;
  this->type      = type;
  this->container = container;

  XBT_DEBUG("%s: event_type=%d, timestamp=%f", __FUNCTION__, (int)event_type, this->timestamp);

  insert_into_buffer (this);
  delete[] this;
}

void ResetStateEvent::print() {
  if (instr_fmt_type == instr_fmt_paje) {
    XBT_DEBUG("%s: event_type=%d, timestamp=%.*f", __FUNCTION__, (int)event_type, TRACE_precision(), timestamp);
    stream << std::fixed << std::setprecision(TRACE_precision());
    stream << (int)this->event_type;
    print_timestamp(this);
    stream << " " << type->id << " " << container->id;
    print_row();
  } else if (instr_fmt_type == instr_fmt_TI) {
    /* Nothing to do */
  } else {
    THROW_IMPOSSIBLE;
  }
}

StartLinkEvent::~StartLinkEvent()
{
  free(value);
  free(key);
}
StartLinkEvent::StartLinkEvent (double timestamp, container_t container,
    type_t type, container_t sourceContainer, const char *value, const char *key)
  : StartLinkEvent(timestamp, container, type, sourceContainer, value, key, -1)
{}

StartLinkEvent::StartLinkEvent (double timestamp, container_t container, type_t type, container_t sourceContainer,
                                const char *value, const char *key, int size)
{
  event_type                             = PAJE_StartLink;
  this->timestamp       = timestamp;
  this->type            = type;
  this->container       = container;
  this->sourceContainer = sourceContainer;
  this->value           = xbt_strdup(value);
  this->key             = xbt_strdup(key);
  this->size            = size;

  XBT_DEBUG("%s: event_type=%d, timestamp=%f, value:%s", __FUNCTION__,
      (int)event_type, this->timestamp, this->value);

  insert_into_buffer (this);
}

void StartLinkEvent::print() {
  if (instr_fmt_type == instr_fmt_paje) {
    XBT_DEBUG("%s: event_type=%d, timestamp=%.*f", __FUNCTION__, (int)event_type, TRACE_precision(), timestamp);
    stream << std::fixed << std::setprecision(TRACE_precision());
    stream << (int)this->event_type;
    print_timestamp(this);
    stream << " " << type->id << " " << container->id << " " << value;
    stream << " " << sourceContainer->id << " " << key;

    if (TRACE_display_sizes()) {
      stream << " " << size;
    }
    print_row();
  } else if (instr_fmt_type == instr_fmt_TI) {
    /* Nothing to do */
  } else {
    THROW_IMPOSSIBLE;
  }
}

EndLinkEvent::EndLinkEvent (double timestamp, container_t container, type_t type, container_t destContainer,
                      const char *value, const char *key)
{
  this->event_type                         = PAJE_EndLink;
  this->timestamp                          = timestamp;
  this->type          = type;
  this->container     = container;
  this->destContainer = destContainer;
  this->value         = xbt_strdup(value);
  this->key           = xbt_strdup(key);

  XBT_DEBUG("%s: event_type=%d, timestamp=%f", __FUNCTION__, (int)event_type, this->timestamp);

  insert_into_buffer (this);
}

EndLinkEvent::~EndLinkEvent()
{
  free(value);
  free(key);
}
void EndLinkEvent::print() {
  if (instr_fmt_type == instr_fmt_paje) {
    XBT_DEBUG("%s: event_type=%d, timestamp=%.*f", __FUNCTION__, (int)event_type, TRACE_precision(), timestamp);
    stream << std::fixed << std::setprecision(TRACE_precision());
    stream << (int)this->event_type;
    print_timestamp(this);
    stream << " " << type->id << " " << container->id << " " << value;
    stream << " " << destContainer->id << " " << key;
    print_row();
  } else if (instr_fmt_type == instr_fmt_TI) {
    /* Nothing to do */
  } else {
    THROW_IMPOSSIBLE;
  }
}

NewEvent::NewEvent (double timestamp, container_t container, type_t type, val_t value)
{
  this->event_type                      = PAJE_NewEvent;
  this->timestamp                       = timestamp;
  this->type      = type;
  this->container = container;
  this->value     = value;

  XBT_DEBUG("%s: event_type=%d, timestamp=%f", __FUNCTION__, (int)event_type, this->timestamp);

  insert_into_buffer (this);
}

void NewEvent::print () {
  if (instr_fmt_type == instr_fmt_paje) {
    XBT_DEBUG("%s: event_type=%d, timestamp=%.*f", __FUNCTION__, (int)event_type, TRACE_precision(), timestamp);
    stream << std::fixed << std::setprecision(TRACE_precision());
    stream << (int)this->event_type;
    print_timestamp(this);
    stream << " " << type->id << " " << container->id << " " << value->id;
    print_row();
  } else if (instr_fmt_type == instr_fmt_TI) {
    /* Nothing to do */
  } else {
    THROW_IMPOSSIBLE;
  }
}


void TRACE_TI_start()
{
  char *filename = TRACE_get_filename();
  tracing_file = fopen(filename, "w");
  state_tracker = xbt_dynar_new(sizeof(instr_extra_data), NULL);
  if (tracing_file == nullptr)
    THROWF(system_error, 1, "Tracefile %s could not be opened for writing.", filename);

  XBT_DEBUG("Filename %s is open for writing", filename);

  /* output one line comment */
  dump_comment(TRACE_get_comment());

  /* output comment file */
  dump_comment_file(TRACE_get_comment_file());
}

void TRACE_TI_end()
{
  xbt_dict_free(&tracing_files);
  xbt_dynar_free(&state_tracker);
  fclose(tracing_file);
  char *filename = TRACE_get_filename();
  XBT_DEBUG("Filename %s is closed", filename);
}
<|MERGE_RESOLUTION|>--- conflicted
+++ resolved
@@ -27,20 +27,8 @@
 static xbt_dict_t tracing_files = nullptr; // TI specific
 static double prefix=0.0; // TI specific
 
-<<<<<<< HEAD
-=======
 static xbt_dynar_t state_tracker = nullptr; //TI specific
 
-void print_NULL(PajeEvent* event){}
-
-/* The active set of functions for the selected trace format
- * By default, they all do nothing, hence the print_NULL to avoid segfaults */
-
-s_instr_trace_writer_t active_writer = {&print_NULL, &print_NULL, &print_NULL, &print_NULL, &print_NULL, &print_NULL,
-                                        &print_NULL, &print_NULL, &print_NULL, &print_NULL, &print_NULL, &print_NULL,
-                                        &print_NULL, &print_NULL, &print_NULL, &print_NULL, &print_NULL, &print_NULL};
-
->>>>>>> 21e27099
 std::vector<PajeEvent*> buffer;
 void buffer_debug(std::vector<PajeEvent*> *buf);
 
