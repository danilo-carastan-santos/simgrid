/* Copyright (c) 2010-2014. The SimGrid Team.
 * All rights reserved.                                                     */

/* This program is free software; you can redistribute it and/or modify it
 * under the terms of the license (GNU LGPL) which comes with this package. */

#include <stdio.h>
#include <stdlib.h>
#include <string.h>

#include "xbt/dynar.h"
#include "xbt/asserts.h"

#include "simgrid/jedule/jedule_output.h"

#if HAVE_JEDULE

#define STR_BUF_SIZE 1024

XBT_LOG_NEW_DEFAULT_SUBCATEGORY(jed_out, jedule, "Logging specific to Jedule output");

xbt_dynar_t jedule_event_list;

static FILE *jed_file;

static void get_hierarchy_list(xbt_dynar_t hier_list, jed_simgrid_container_t container) {
  xbt_assert( container != NULL );

  if( container->parent != NULL ) {

    if( container->parent->container_children == NULL ) {
      // we are in the last level
      get_hierarchy_list(hier_list, container->parent);
    } else {
      unsigned int i;
      int child_nb = -1;
      jed_simgrid_container_t child_container;

      xbt_dynar_foreach(container->parent->container_children, i, child_container) {
        if( child_container == container ) {
          child_nb = i;
          break;
        }
      }

      xbt_assert( child_nb > - 1);
      xbt_dynar_insert_at(hier_list, 0, &child_nb);

      get_hierarchy_list(hier_list, container->parent);
    }
  } else {
    int top_level = 0;
    xbt_dynar_insert_at(hier_list, 0, &top_level);
  }
}

<<<<<<< HEAD
static void get_hierarchy_string(jed_simgrid_container_t container, char *outbuf, int bufsize) {
    char buf[1024];
=======
static void get_hierarchy_string(jed_simgrid_container_t container, char *outbuf) {
    char buf[STR_BUF_SIZE];
>>>>>>> 379e8f0c
    xbt_dynar_t hier_list;
    unsigned int iter;
    int number;
    unsigned int length;

    outbuf[0] = '\0';
    hier_list = xbt_dynar_new(sizeof(int), NULL);
    get_hierarchy_list(hier_list, container);

    length = xbt_dynar_length(hier_list);

    xbt_dynar_foreach(hier_list, iter, number) {
        if( iter != length-1 ) {
            snprintf(buf, STR_BUF_SIZE, "%d.", number);
        } else {
            snprintf(buf, STR_BUF_SIZE, "%d", number);
        }
<<<<<<< HEAD
        strncat(outbuf, buf, bufsize-strlen(outbuf)-1);
=======
        strncat(outbuf, buf, STR_BUF_SIZE-strlen(outbuf));
>>>>>>> 379e8f0c
    }

    xbt_dynar_free(&hier_list);
}

static void print_key_value_dict(xbt_dict_t key_value_dict) {
  xbt_dict_cursor_t cursor=NULL;
  char *key,*data;

  if( key_value_dict != NULL ) {
    xbt_dict_foreach(key_value_dict,cursor,key,data) {
      fprintf(jed_file, "        <prop key=\"%s\" value=\"%s\" />\n",key,data);
    }
  }
}

static void print_resources(jed_simgrid_container_t resource_parent) {
  unsigned int res_nb;
  unsigned int i;
  char *res_name;
<<<<<<< HEAD
  char resid[1024];
=======
    char resid[STR_BUF_SIZE];
>>>>>>> 379e8f0c
  xbt_assert( resource_parent->resource_list != NULL );

  res_nb = xbt_dynar_length(resource_parent->resource_list);

  get_hierarchy_string(resource_parent, resid, 1024);

  fprintf(jed_file, "      <rset id=\"%s\" nb=\"%d\" names=\"", resid, res_nb);
  xbt_dynar_foreach(resource_parent->resource_list, i, res_name) {
    fprintf(jed_file, "%s", res_name);
    if( i != res_nb-1 ) {
      fprintf(jed_file, "|");
    }
  }
  fprintf(jed_file, "\" />\n");
}

static void print_container(jed_simgrid_container_t container) {
  unsigned int i;
  jed_simgrid_container_t child_container;

  xbt_assert( container != NULL );

  fprintf(jed_file, "    <res name=\"%s\">\n", container->name);
  if( container->container_children != NULL ) {
    xbt_dynar_foreach(container->container_children, i, child_container) {
      print_container(child_container);
    }
  } else {
    print_resources(container);
  }
  fprintf(jed_file, "    </res>\n");
}

static void print_platform(jed_simgrid_container_t root_container) {
  fprintf(jed_file, "  <platform>\n");
  print_container(root_container);
  fprintf(jed_file, "  </platform>\n");
}

static void print_event(jed_event_t event) {
  unsigned int i;
  jed_res_subset_t subset;

  xbt_assert( event != NULL );
  xbt_assert( event->resource_subsets != NULL );

  fprintf(jed_file, "    <event>\n");

  fprintf(jed_file, "      <prop key=\"name\" value=\"%s\" />\n", event->name);
  fprintf(jed_file, "      <prop key=\"start\" value=\"%g\" />\n", event->start_time);
  fprintf(jed_file, "      <prop key=\"end\" value=\"%g\" />\n", event->end_time);
  fprintf(jed_file, "      <prop key=\"type\" value=\"%s\" />\n", event->type);

  fprintf(jed_file, "      <res_util>\n");

  xbt_dynar_foreach(event->resource_subsets, i, subset) {
    int start = subset->start_idx;
    int end   = subset->start_idx + subset->nres - 1;
    char resid[STR_BUF_SIZE];

    get_hierarchy_string(subset->parent, resid, 1024);
    fprintf(jed_file, "        <select resources=\"");
    fprintf(jed_file, "%s", resid);
    fprintf(jed_file, ".[%d-%d]", start, end);
    fprintf(jed_file, "\" />\n");
  }

  fprintf(jed_file, "      </res_util>\n");
  if (!xbt_dynar_is_empty(event->characteristics_list)){
    fprintf(jed_file, "      <characteristics>\n");
    char *ch;
    unsigned int iter;
    xbt_dynar_foreach(event->characteristics_list, iter, ch) {
      fprintf(jed_file, "          <characteristic name=\"%s\" />\n", ch);
    }
    fprintf(jed_file, "      </characteristics>\n");
  }

  if (!xbt_dict_is_empty(event->info_hash)){
    fprintf(jed_file, "      <info>\n");
    print_key_value_dict(event->info_hash);
    fprintf(jed_file, "      </info>\n");
  }

  fprintf(jed_file, "    </event>\n");
}

static void print_events(xbt_dynar_t event_list)  {
  unsigned int i;
  jed_event_t event;

  fprintf(jed_file, "  <events>\n");
  xbt_dynar_foreach(event_list, i, event) {
    print_event(event);
  }
  fprintf(jed_file, "  </events>\n");
}

void write_jedule_output(FILE *file, jedule_t jedule, xbt_dynar_t event_list, xbt_dict_t meta_info_dict) {

  jed_file = file;
  if (!xbt_dynar_is_empty(jedule_event_list)){

    fprintf(jed_file, "<jedule>\n");

    if (!xbt_dict_is_empty(jedule->jedule_meta_info)){
      fprintf(jed_file, "  <jedule_meta>\n");
      print_key_value_dict(jedule->jedule_meta_info);
      fprintf(jed_file, "  </jedule_meta>\n");
    }

    print_platform(jedule->root_container);

    print_events(event_list);

    fprintf(jed_file, "</jedule>\n");
  }
}

static void jed_event_free_ref(void *evp)
{
  jed_event_t ev = *(jed_event_t *)evp;
  jed_event_free(ev);
}

void jedule_init_output() {
  jedule_event_list = xbt_dynar_new(sizeof(jed_event_t), jed_event_free_ref);
}

void jedule_cleanup_output() {
  xbt_dynar_free(&jedule_event_list);
}

void jedule_store_event(jed_event_t event) {
  xbt_assert(event != NULL);
  xbt_dynar_push(jedule_event_list, &event);
}
#endif<|MERGE_RESOLUTION|>--- conflicted
+++ resolved
@@ -54,13 +54,8 @@
   }
 }
 
-<<<<<<< HEAD
 static void get_hierarchy_string(jed_simgrid_container_t container, char *outbuf, int bufsize) {
-    char buf[1024];
-=======
-static void get_hierarchy_string(jed_simgrid_container_t container, char *outbuf) {
     char buf[STR_BUF_SIZE];
->>>>>>> 379e8f0c
     xbt_dynar_t hier_list;
     unsigned int iter;
     int number;
@@ -78,11 +73,7 @@
         } else {
             snprintf(buf, STR_BUF_SIZE, "%d", number);
         }
-<<<<<<< HEAD
-        strncat(outbuf, buf, bufsize-strlen(outbuf)-1);
-=======
-        strncat(outbuf, buf, STR_BUF_SIZE-strlen(outbuf));
->>>>>>> 379e8f0c
+        strncat(outbuf, buf, bufsize-strlen(outbuf));
     }
 
     xbt_dynar_free(&hier_list);
@@ -103,16 +94,12 @@
   unsigned int res_nb;
   unsigned int i;
   char *res_name;
-<<<<<<< HEAD
-  char resid[1024];
-=======
-    char resid[STR_BUF_SIZE];
->>>>>>> 379e8f0c
+  char resid[STR_BUF_SIZE];
   xbt_assert( resource_parent->resource_list != NULL );
 
   res_nb = xbt_dynar_length(resource_parent->resource_list);
 
-  get_hierarchy_string(resource_parent, resid, 1024);
+  get_hierarchy_string(resource_parent, resid, STR_BUF_SIZE);
 
   fprintf(jed_file, "      <rset id=\"%s\" nb=\"%d\" names=\"", resid, res_nb);
   xbt_dynar_foreach(resource_parent->resource_list, i, res_name) {
@@ -168,7 +155,7 @@
     int end   = subset->start_idx + subset->nres - 1;
     char resid[STR_BUF_SIZE];
 
-    get_hierarchy_string(subset->parent, resid, 1024);
+    get_hierarchy_string(subset->parent, resid, STR_BUF_SIZE);
     fprintf(jed_file, "        <select resources=\"");
     fprintf(jed_file, "%s", resid);
     fprintf(jed_file, ".[%d-%d]", start, end);
