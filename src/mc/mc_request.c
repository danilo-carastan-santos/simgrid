--- conflicted
+++ resolved
@@ -447,13 +447,9 @@
 {
   char *str = NULL, *label = NULL;
   smx_synchro_t act = NULL;
-<<<<<<< HEAD
 
   const smx_process_t issuer = MC_smx_simcall_get_issuer(req);
 
-=======
-  
->>>>>>> 0cb036c3
   switch (req->call) {
   case SIMCALL_COMM_ISEND:
     if (issuer->smx_host)
