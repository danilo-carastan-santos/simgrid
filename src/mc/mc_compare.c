--- conflicted
+++ resolved
@@ -209,13 +209,8 @@
       // The pointers are both in the heap:
       if(addr_pointed1 > std_heap && (char *)addr_pointed1 < (char*) std_heap + STD_HEAP_SIZE){
         if(!(addr_pointed2 > std_heap && (char *)addr_pointed2 < (char*) std_heap + STD_HEAP_SIZE))
-<<<<<<< HEAD
-          xbt_die("Die");
+          return 1;
         return compare_heap_area(addr_pointed1, addr_pointed2, NULL, info, other_info, type->dw_type_id, pointer_level);
-=======
-          return 1;
-        return compare_heap_area(addr_pointed1, addr_pointed2, NULL, types, other_types, type->dw_type_id, pointer_level); 
->>>>>>> 3f3d8226
       }
 
       // The pointers are both in the current object R/W segment:
