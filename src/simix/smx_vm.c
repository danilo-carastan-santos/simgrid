--- conflicted
+++ resolved
@@ -86,20 +86,9 @@
  *
  * \param host the vm host to destroy (a smx_host_t)
  */
-<<<<<<< HEAD
-void SIMIX_vm_host_destroy()
-{
-  smx_host_priv_t host = (smx_host_priv_t) h;
-
-  vm_ws = xbt_lib_(host_lib,name,SURF_WKS_LEVEL,smx_host);
-
-  /* jump to vm_ws_destroy() */
-  surf_vm_workstation_model->extension.vm_workstation.destroy(name);
-=======
 void SIMIX_vm_destroy(smx_host_t host)
 {
   /* this code basically performs a similar thing like SIMIX_host_destroy() */
->>>>>>> de918b84
 
   xbt_assert((host != NULL), "Invalid parameters");
   char *hostname = host->key;
